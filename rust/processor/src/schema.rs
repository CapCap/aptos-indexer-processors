// @generated automatically by Diesel CLI.

diesel::table! {
    account_transactions (account_address, transaction_version) {
        transaction_version -> Int8,
        #[max_length = 66]
        account_address -> Varchar,
        inserted_at -> Timestamp,
    }
}

diesel::table! {
    ans_lookup (transaction_version, write_set_change_index) {
        transaction_version -> Int8,
        write_set_change_index -> Int8,
        #[max_length = 64]
        domain -> Varchar,
        #[max_length = 64]
        subdomain -> Varchar,
        #[max_length = 66]
        registered_address -> Nullable<Varchar>,
        expiration_timestamp -> Nullable<Timestamp>,
        #[max_length = 140]
        token_name -> Varchar,
        is_deleted -> Bool,
        inserted_at -> Timestamp,
    }
}

diesel::table! {
    ans_lookup_v2 (transaction_version, write_set_change_index) {
        transaction_version -> Int8,
        write_set_change_index -> Int8,
        #[max_length = 64]
        domain -> Varchar,
        #[max_length = 64]
        subdomain -> Varchar,
        #[max_length = 10]
        token_standard -> Varchar,
        #[max_length = 66]
        registered_address -> Nullable<Varchar>,
        expiration_timestamp -> Nullable<Timestamp>,
        #[max_length = 140]
        token_name -> Varchar,
        is_deleted -> Bool,
        inserted_at -> Timestamp,
    }
}

diesel::table! {
    ans_primary_name (transaction_version, write_set_change_index) {
        transaction_version -> Int8,
        write_set_change_index -> Int8,
        #[max_length = 66]
        registered_address -> Varchar,
        #[max_length = 64]
        domain -> Nullable<Varchar>,
        #[max_length = 64]
        subdomain -> Nullable<Varchar>,
        #[max_length = 140]
        token_name -> Nullable<Varchar>,
        is_deleted -> Bool,
        inserted_at -> Timestamp,
    }
}

diesel::table! {
    ans_primary_name_v2 (transaction_version, write_set_change_index) {
        transaction_version -> Int8,
        write_set_change_index -> Int8,
        #[max_length = 66]
        registered_address -> Varchar,
        #[max_length = 64]
        domain -> Nullable<Varchar>,
        #[max_length = 64]
        subdomain -> Nullable<Varchar>,
        #[max_length = 10]
        token_standard -> Varchar,
        #[max_length = 140]
        token_name -> Nullable<Varchar>,
        is_deleted -> Bool,
        inserted_at -> Timestamp,
    }
}

diesel::table! {
    block_metadata_transactions (version) {
        version -> Int8,
        block_height -> Int8,
        #[max_length = 66]
        id -> Varchar,
        round -> Int8,
        epoch -> Int8,
        previous_block_votes_bitvec -> Jsonb,
        #[max_length = 66]
        proposer -> Varchar,
        failed_proposer_indices -> Jsonb,
        timestamp -> Timestamp,
        inserted_at -> Timestamp,
    }
}

diesel::table! {
    coin_activities (transaction_version, event_account_address, event_creation_number, event_sequence_number) {
        transaction_version -> Int8,
        #[max_length = 66]
        event_account_address -> Varchar,
        event_creation_number -> Int8,
        event_sequence_number -> Int8,
        #[max_length = 66]
        owner_address -> Varchar,
        #[max_length = 5000]
        coin_type -> Varchar,
        amount -> Numeric,
        #[max_length = 200]
        activity_type -> Varchar,
        is_gas_fee -> Bool,
        is_transaction_success -> Bool,
        #[max_length = 1000]
        entry_function_id_str -> Nullable<Varchar>,
        block_height -> Int8,
        transaction_timestamp -> Timestamp,
        inserted_at -> Timestamp,
        event_index -> Nullable<Int8>,
        #[max_length = 66]
        gas_fee_payer_address -> Nullable<Varchar>,
        storage_refund_amount -> Numeric,
    }
}

diesel::table! {
    coin_balances (transaction_version, owner_address, coin_type_hash) {
        transaction_version -> Int8,
        #[max_length = 66]
        owner_address -> Varchar,
        #[max_length = 64]
        coin_type_hash -> Varchar,
        #[max_length = 5000]
        coin_type -> Varchar,
        amount -> Numeric,
        transaction_timestamp -> Timestamp,
        inserted_at -> Timestamp,
    }
}

diesel::table! {
    coin_infos (coin_type_hash) {
        #[max_length = 64]
        coin_type_hash -> Varchar,
        #[max_length = 5000]
        coin_type -> Varchar,
        transaction_version_created -> Int8,
        #[max_length = 66]
        creator_address -> Varchar,
        #[max_length = 32]
        name -> Varchar,
        #[max_length = 10]
        symbol -> Varchar,
        decimals -> Int4,
        transaction_created_timestamp -> Timestamp,
        inserted_at -> Timestamp,
        #[max_length = 66]
        supply_aggregator_table_handle -> Nullable<Varchar>,
        supply_aggregator_table_key -> Nullable<Text>,
    }
}

diesel::table! {
    coin_supply (transaction_version, coin_type_hash) {
        transaction_version -> Int8,
        #[max_length = 64]
        coin_type_hash -> Varchar,
        #[max_length = 5000]
        coin_type -> Varchar,
        supply -> Numeric,
        transaction_timestamp -> Timestamp,
        transaction_epoch -> Int8,
        inserted_at -> Timestamp,
    }
}

diesel::table! {
    collection_datas (collection_data_id_hash, transaction_version) {
        #[max_length = 64]
        collection_data_id_hash -> Varchar,
        transaction_version -> Int8,
        #[max_length = 66]
        creator_address -> Varchar,
        #[max_length = 128]
        collection_name -> Varchar,
        description -> Text,
        #[max_length = 512]
        metadata_uri -> Varchar,
        supply -> Numeric,
        maximum -> Numeric,
        maximum_mutable -> Bool,
        uri_mutable -> Bool,
        description_mutable -> Bool,
        inserted_at -> Timestamp,
        #[max_length = 66]
        table_handle -> Varchar,
        transaction_timestamp -> Timestamp,
    }
}

diesel::table! {
    collections_v2 (transaction_version, write_set_change_index) {
        transaction_version -> Int8,
        write_set_change_index -> Int8,
        #[max_length = 66]
        collection_id -> Varchar,
        #[max_length = 66]
        creator_address -> Varchar,
        #[max_length = 128]
        collection_name -> Varchar,
        description -> Text,
        #[max_length = 512]
        uri -> Varchar,
        current_supply -> Numeric,
        max_supply -> Nullable<Numeric>,
        total_minted_v2 -> Nullable<Numeric>,
        mutable_description -> Nullable<Bool>,
        mutable_uri -> Nullable<Bool>,
        #[max_length = 66]
        table_handle_v1 -> Nullable<Varchar>,
        #[max_length = 10]
        token_standard -> Varchar,
        transaction_timestamp -> Timestamp,
        inserted_at -> Timestamp,
    }
}

diesel::table! {
    current_ans_lookup (domain, subdomain) {
        #[max_length = 64]
        domain -> Varchar,
        #[max_length = 64]
        subdomain -> Varchar,
        #[max_length = 66]
        registered_address -> Nullable<Varchar>,
        expiration_timestamp -> Timestamp,
        last_transaction_version -> Int8,
        inserted_at -> Timestamp,
        #[max_length = 140]
        token_name -> Varchar,
        is_deleted -> Bool,
    }
}

diesel::table! {
    current_ans_lookup_v2 (domain, subdomain, token_standard) {
        #[max_length = 64]
        domain -> Varchar,
        #[max_length = 64]
        subdomain -> Varchar,
        #[max_length = 10]
        token_standard -> Varchar,
        #[max_length = 140]
        token_name -> Nullable<Varchar>,
        #[max_length = 66]
        registered_address -> Nullable<Varchar>,
        expiration_timestamp -> Timestamp,
        last_transaction_version -> Int8,
        is_deleted -> Bool,
        inserted_at -> Timestamp,
    }
}

diesel::table! {
    current_ans_primary_name (registered_address) {
        #[max_length = 66]
        registered_address -> Varchar,
        #[max_length = 64]
        domain -> Nullable<Varchar>,
        #[max_length = 64]
        subdomain -> Nullable<Varchar>,
        #[max_length = 140]
        token_name -> Nullable<Varchar>,
        is_deleted -> Bool,
        last_transaction_version -> Int8,
        inserted_at -> Timestamp,
    }
}

diesel::table! {
    current_ans_primary_name_v2 (registered_address, token_standard) {
        #[max_length = 66]
        registered_address -> Varchar,
        #[max_length = 10]
        token_standard -> Varchar,
        #[max_length = 64]
        domain -> Nullable<Varchar>,
        #[max_length = 64]
        subdomain -> Nullable<Varchar>,
        #[max_length = 140]
        token_name -> Nullable<Varchar>,
        is_deleted -> Bool,
        last_transaction_version -> Int8,
        inserted_at -> Timestamp,
    }
}

diesel::table! {
    current_coin_balances (owner_address, coin_type_hash) {
        #[max_length = 66]
        owner_address -> Varchar,
        #[max_length = 64]
        coin_type_hash -> Varchar,
        #[max_length = 5000]
        coin_type -> Varchar,
        amount -> Numeric,
        last_transaction_version -> Int8,
        last_transaction_timestamp -> Timestamp,
        inserted_at -> Timestamp,
    }
}

diesel::table! {
    current_collection_datas (collection_data_id_hash) {
        #[max_length = 64]
        collection_data_id_hash -> Varchar,
        #[max_length = 66]
        creator_address -> Varchar,
        #[max_length = 128]
        collection_name -> Varchar,
        description -> Text,
        #[max_length = 512]
        metadata_uri -> Varchar,
        supply -> Numeric,
        maximum -> Numeric,
        maximum_mutable -> Bool,
        uri_mutable -> Bool,
        description_mutable -> Bool,
        last_transaction_version -> Int8,
        inserted_at -> Timestamp,
        #[max_length = 66]
        table_handle -> Varchar,
        last_transaction_timestamp -> Timestamp,
    }
}

diesel::table! {
    current_collections_v2 (collection_id) {
        #[max_length = 66]
        collection_id -> Varchar,
        #[max_length = 66]
        creator_address -> Varchar,
        #[max_length = 128]
        collection_name -> Varchar,
        description -> Text,
        #[max_length = 512]
        uri -> Varchar,
        current_supply -> Numeric,
        max_supply -> Nullable<Numeric>,
        total_minted_v2 -> Nullable<Numeric>,
        mutable_description -> Nullable<Bool>,
        mutable_uri -> Nullable<Bool>,
        #[max_length = 66]
        table_handle_v1 -> Nullable<Varchar>,
        #[max_length = 10]
        token_standard -> Varchar,
        last_transaction_version -> Int8,
        last_transaction_timestamp -> Timestamp,
        inserted_at -> Timestamp,
    }
}

diesel::table! {
    current_delegated_staking_pool_balances (staking_pool_address) {
        #[max_length = 66]
        staking_pool_address -> Varchar,
        total_coins -> Numeric,
        total_shares -> Numeric,
        last_transaction_version -> Int8,
        inserted_at -> Timestamp,
        operator_commission_percentage -> Numeric,
        #[max_length = 66]
        inactive_table_handle -> Varchar,
        #[max_length = 66]
        active_table_handle -> Varchar,
    }
}

diesel::table! {
    current_delegated_voter (delegation_pool_address, delegator_address) {
        #[max_length = 66]
        delegation_pool_address -> Varchar,
        #[max_length = 66]
        delegator_address -> Varchar,
        #[max_length = 66]
        table_handle -> Nullable<Varchar>,
        #[max_length = 66]
        voter -> Nullable<Varchar>,
        #[max_length = 66]
        pending_voter -> Nullable<Varchar>,
        last_transaction_version -> Int8,
        last_transaction_timestamp -> Timestamp,
        inserted_at -> Timestamp,
    }
}

diesel::table! {
    current_delegator_balances (delegator_address, pool_address, pool_type, table_handle) {
        #[max_length = 66]
        delegator_address -> Varchar,
        #[max_length = 66]
        pool_address -> Varchar,
        #[max_length = 100]
        pool_type -> Varchar,
        #[max_length = 66]
        table_handle -> Varchar,
        last_transaction_version -> Int8,
        inserted_at -> Timestamp,
        shares -> Numeric,
        #[max_length = 66]
        parent_table_handle -> Varchar,
    }
}

diesel::table! {
    current_fungible_asset_balances (storage_id) {
        #[max_length = 66]
        storage_id -> Varchar,
        #[max_length = 66]
        owner_address -> Varchar,
        #[max_length = 1000]
        asset_type -> Varchar,
        is_primary -> Bool,
        is_frozen -> Bool,
        amount -> Numeric,
        last_transaction_timestamp -> Timestamp,
        last_transaction_version -> Int8,
        #[max_length = 10]
        token_standard -> Varchar,
        inserted_at -> Timestamp,
    }
}

diesel::table! {
    current_objects (object_address) {
        #[max_length = 66]
        object_address -> Varchar,
        #[max_length = 66]
        owner_address -> Varchar,
        #[max_length = 66]
        state_key_hash -> Varchar,
        allow_ungated_transfer -> Bool,
        last_guid_creation_num -> Numeric,
        last_transaction_version -> Int8,
        is_deleted -> Bool,
        inserted_at -> Timestamp,
    }
}

diesel::table! {
    current_staking_pool_voter (staking_pool_address) {
        #[max_length = 66]
        staking_pool_address -> Varchar,
        #[max_length = 66]
        voter_address -> Varchar,
        last_transaction_version -> Int8,
        inserted_at -> Timestamp,
        #[max_length = 66]
        operator_address -> Varchar,
    }
}

diesel::table! {
    current_table_items (table_handle, key_hash) {
        #[max_length = 66]
        table_handle -> Varchar,
        #[max_length = 64]
        key_hash -> Varchar,
        key -> Text,
        decoded_key -> Jsonb,
        decoded_value -> Nullable<Jsonb>,
        is_deleted -> Bool,
        last_transaction_version -> Int8,
        inserted_at -> Timestamp,
    }
}

diesel::table! {
    current_token_datas (token_data_id_hash) {
        #[max_length = 64]
        token_data_id_hash -> Varchar,
        #[max_length = 66]
        creator_address -> Varchar,
        #[max_length = 128]
        collection_name -> Varchar,
        #[max_length = 128]
        name -> Varchar,
        maximum -> Numeric,
        supply -> Numeric,
        largest_property_version -> Numeric,
        #[max_length = 512]
        metadata_uri -> Varchar,
        #[max_length = 66]
        payee_address -> Varchar,
        royalty_points_numerator -> Numeric,
        royalty_points_denominator -> Numeric,
        maximum_mutable -> Bool,
        uri_mutable -> Bool,
        description_mutable -> Bool,
        properties_mutable -> Bool,
        royalty_mutable -> Bool,
        default_properties -> Jsonb,
        last_transaction_version -> Int8,
        inserted_at -> Timestamp,
        #[max_length = 64]
        collection_data_id_hash -> Varchar,
        last_transaction_timestamp -> Timestamp,
        description -> Text,
    }
}

diesel::table! {
    current_token_datas_v2 (token_data_id) {
        #[max_length = 66]
        token_data_id -> Varchar,
        #[max_length = 66]
        collection_id -> Varchar,
        #[max_length = 128]
        token_name -> Varchar,
        maximum -> Nullable<Numeric>,
        supply -> Numeric,
        largest_property_version_v1 -> Nullable<Numeric>,
        #[max_length = 512]
        token_uri -> Varchar,
        description -> Text,
        token_properties -> Jsonb,
        #[max_length = 10]
        token_standard -> Varchar,
        is_fungible_v2 -> Nullable<Bool>,
        last_transaction_version -> Int8,
        last_transaction_timestamp -> Timestamp,
        inserted_at -> Timestamp,
        decimals -> Int8,
    }
}

diesel::table! {
    current_token_ownerships (token_data_id_hash, property_version, owner_address) {
        #[max_length = 64]
        token_data_id_hash -> Varchar,
        property_version -> Numeric,
        #[max_length = 66]
        owner_address -> Varchar,
        #[max_length = 66]
        creator_address -> Varchar,
        #[max_length = 128]
        collection_name -> Varchar,
        #[max_length = 128]
        name -> Varchar,
        amount -> Numeric,
        token_properties -> Jsonb,
        last_transaction_version -> Int8,
        inserted_at -> Timestamp,
        #[max_length = 64]
        collection_data_id_hash -> Varchar,
        table_type -> Text,
        last_transaction_timestamp -> Timestamp,
    }
}

diesel::table! {
    current_token_ownerships_v2 (token_data_id, property_version_v1, owner_address, storage_id) {
        #[max_length = 66]
        token_data_id -> Varchar,
        property_version_v1 -> Numeric,
        #[max_length = 66]
        owner_address -> Varchar,
        #[max_length = 66]
        storage_id -> Varchar,
        amount -> Numeric,
        #[max_length = 66]
        table_type_v1 -> Nullable<Varchar>,
        token_properties_mutated_v1 -> Nullable<Jsonb>,
        is_soulbound_v2 -> Nullable<Bool>,
        #[max_length = 10]
        token_standard -> Varchar,
        is_fungible_v2 -> Nullable<Bool>,
        last_transaction_version -> Int8,
        last_transaction_timestamp -> Timestamp,
        inserted_at -> Timestamp,
        non_transferrable_by_owner -> Nullable<Bool>,
    }
}

diesel::table! {
    current_token_pending_claims (token_data_id_hash, property_version, from_address, to_address) {
        #[max_length = 64]
        token_data_id_hash -> Varchar,
        property_version -> Numeric,
        #[max_length = 66]
        from_address -> Varchar,
        #[max_length = 66]
        to_address -> Varchar,
        #[max_length = 64]
        collection_data_id_hash -> Varchar,
        #[max_length = 66]
        creator_address -> Varchar,
        #[max_length = 128]
        collection_name -> Varchar,
        #[max_length = 128]
        name -> Varchar,
        amount -> Numeric,
        #[max_length = 66]
        table_handle -> Varchar,
        last_transaction_version -> Int8,
        inserted_at -> Timestamp,
        last_transaction_timestamp -> Timestamp,
        #[max_length = 66]
        token_data_id -> Varchar,
        #[max_length = 66]
        collection_id -> Varchar,
    }
}

diesel::table! {
    current_token_v2_metadata (object_address, resource_type) {
        #[max_length = 66]
        object_address -> Varchar,
        #[max_length = 128]
        resource_type -> Varchar,
        data -> Jsonb,
        #[max_length = 66]
        state_key_hash -> Varchar,
        last_transaction_version -> Int8,
        inserted_at -> Timestamp,
    }
}

diesel::table! {
    delegated_staking_activities (transaction_version, event_index) {
        transaction_version -> Int8,
        event_index -> Int8,
        #[max_length = 66]
        delegator_address -> Varchar,
        #[max_length = 66]
        pool_address -> Varchar,
        event_type -> Text,
        amount -> Numeric,
        inserted_at -> Timestamp,
    }
}

diesel::table! {
    delegated_staking_pool_balances (transaction_version, staking_pool_address) {
        transaction_version -> Int8,
        #[max_length = 66]
        staking_pool_address -> Varchar,
        total_coins -> Numeric,
        total_shares -> Numeric,
        inserted_at -> Timestamp,
        operator_commission_percentage -> Numeric,
        #[max_length = 66]
        inactive_table_handle -> Varchar,
        #[max_length = 66]
        active_table_handle -> Varchar,
    }
}

diesel::table! {
    delegated_staking_pools (staking_pool_address) {
        #[max_length = 66]
        staking_pool_address -> Varchar,
        first_transaction_version -> Int8,
        inserted_at -> Timestamp,
    }
}

diesel::table! {
<<<<<<< HEAD
=======
    delegator_balances (transaction_version, write_set_change_index) {
        transaction_version -> Int8,
        write_set_change_index -> Int8,
        #[max_length = 66]
        delegator_address -> Varchar,
        #[max_length = 66]
        pool_address -> Varchar,
        #[max_length = 100]
        pool_type -> Varchar,
        #[max_length = 66]
        table_handle -> Varchar,
        shares -> Numeric,
        #[max_length = 66]
        parent_table_handle -> Varchar,
        inserted_at -> Timestamp,
    }
}

diesel::table! {
    event_size_info (transaction_version, index) {
        transaction_version -> Int8,
        index -> Int8,
        type_tag_bytes -> Int8,
        total_bytes -> Int8,
        inserted_at -> Timestamp,
    }
}

diesel::table! {
>>>>>>> 4450f161
    events (transaction_version, event_index) {
        sequence_number -> Int8,
        creation_number -> Int8,
        #[max_length = 66]
        account_address -> Varchar,
        transaction_version -> Int8,
        transaction_block_height -> Int8,
        #[sql_name = "type"]
        type_ -> Text,
        data -> Jsonb,
        inserted_at -> Timestamp,
        event_index -> Int8,
<<<<<<< HEAD
=======
        #[max_length = 300]
        indexed_type -> Varchar,
>>>>>>> 4450f161
    }
}

diesel::table! {
    fungible_asset_activities (transaction_version, event_index) {
        transaction_version -> Int8,
        event_index -> Int8,
        #[max_length = 66]
        owner_address -> Varchar,
        #[max_length = 66]
        storage_id -> Varchar,
        #[max_length = 1000]
        asset_type -> Varchar,
        is_frozen -> Nullable<Bool>,
        amount -> Nullable<Numeric>,
        #[sql_name = "type"]
        type_ -> Varchar,
        is_gas_fee -> Bool,
        #[max_length = 66]
        gas_fee_payer_address -> Nullable<Varchar>,
        is_transaction_success -> Bool,
        #[max_length = 1000]
        entry_function_id_str -> Nullable<Varchar>,
        block_height -> Int8,
        #[max_length = 10]
        token_standard -> Varchar,
        transaction_timestamp -> Timestamp,
        inserted_at -> Timestamp,
        storage_refund_amount -> Numeric,
    }
}

diesel::table! {
    fungible_asset_balances (transaction_version, write_set_change_index) {
        transaction_version -> Int8,
        write_set_change_index -> Int8,
        #[max_length = 66]
        storage_id -> Varchar,
        #[max_length = 66]
        owner_address -> Varchar,
        #[max_length = 1000]
        asset_type -> Varchar,
        is_primary -> Bool,
        is_frozen -> Bool,
        amount -> Numeric,
        transaction_timestamp -> Timestamp,
        #[max_length = 10]
        token_standard -> Varchar,
        inserted_at -> Timestamp,
    }
}

diesel::table! {
    fungible_asset_metadata (asset_type) {
        #[max_length = 1000]
        asset_type -> Varchar,
        #[max_length = 66]
        creator_address -> Varchar,
        #[max_length = 32]
        name -> Varchar,
        #[max_length = 10]
        symbol -> Varchar,
        decimals -> Int4,
        #[max_length = 512]
        icon_uri -> Nullable<Varchar>,
        #[max_length = 512]
        project_uri -> Nullable<Varchar>,
        last_transaction_version -> Int8,
        last_transaction_timestamp -> Timestamp,
        #[max_length = 66]
        supply_aggregator_table_handle_v1 -> Nullable<Varchar>,
        supply_aggregator_table_key_v1 -> Nullable<Text>,
        #[max_length = 10]
        token_standard -> Varchar,
        inserted_at -> Timestamp,
        is_token_v2 -> Nullable<Bool>,
    }
}

diesel::table! {
    indexer_status (db) {
        #[max_length = 50]
        db -> Varchar,
        is_indexer_up -> Bool,
        inserted_at -> Timestamp,
    }
}

diesel::table! {
    ledger_infos (chain_id) {
        chain_id -> Int8,
    }
}

diesel::table! {
    move_modules (transaction_version, write_set_change_index) {
        transaction_version -> Int8,
        write_set_change_index -> Int8,
        transaction_block_height -> Int8,
        name -> Text,
        #[max_length = 66]
        address -> Varchar,
        bytecode -> Nullable<Bytea>,
        friends -> Nullable<Jsonb>,
        exposed_functions -> Nullable<Jsonb>,
        structs -> Nullable<Jsonb>,
        is_deleted -> Bool,
        inserted_at -> Timestamp,
    }
}

diesel::table! {
    move_resources (transaction_version, write_set_change_index) {
        transaction_version -> Int8,
        write_set_change_index -> Int8,
        transaction_block_height -> Int8,
        name -> Text,
        #[max_length = 66]
        address -> Varchar,
        #[sql_name = "type"]
        type_ -> Text,
        module -> Text,
        generic_type_params -> Nullable<Jsonb>,
        data -> Nullable<Jsonb>,
        is_deleted -> Bool,
        inserted_at -> Timestamp,
        #[max_length = 66]
        state_key_hash -> Varchar,
    }
}

diesel::table! {
    nft_points (transaction_version) {
        transaction_version -> Int8,
        #[max_length = 66]
        owner_address -> Varchar,
        token_name -> Text,
        point_type -> Text,
        amount -> Numeric,
        transaction_timestamp -> Timestamp,
        inserted_at -> Timestamp,
    }
}

diesel::table! {
    objects (transaction_version, write_set_change_index) {
        transaction_version -> Int8,
        write_set_change_index -> Int8,
        #[max_length = 66]
        object_address -> Varchar,
        #[max_length = 66]
        owner_address -> Varchar,
        #[max_length = 66]
        state_key_hash -> Varchar,
        guid_creation_num -> Numeric,
        allow_ungated_transfer -> Bool,
        is_deleted -> Bool,
        inserted_at -> Timestamp,
    }
}

diesel::table! {
    processor_status (processor) {
        #[max_length = 50]
        processor -> Varchar,
        last_success_version -> Int8,
        last_updated -> Timestamp,
        last_transaction_timestamp -> Nullable<Timestamp>,
    }
}

diesel::table! {
    proposal_votes (transaction_version, proposal_id, voter_address) {
        transaction_version -> Int8,
        proposal_id -> Int8,
        #[max_length = 66]
        voter_address -> Varchar,
        #[max_length = 66]
        staking_pool_address -> Varchar,
        num_votes -> Numeric,
        should_pass -> Bool,
        transaction_timestamp -> Timestamp,
        inserted_at -> Timestamp,
    }
}

diesel::table! {
    signatures (transaction_version, multi_agent_index, multi_sig_index, is_sender_primary) {
        transaction_version -> Int8,
        multi_agent_index -> Int8,
        multi_sig_index -> Int8,
        transaction_block_height -> Int8,
        #[max_length = 66]
        signer -> Varchar,
        is_sender_primary -> Bool,
        #[sql_name = "type"]
        type_ -> Varchar,
        #[max_length = 136]
        public_key -> Varchar,
        signature -> Text,
        threshold -> Int8,
        public_key_indices -> Jsonb,
        inserted_at -> Timestamp,
    }
}

diesel::table! {
    spam_assets (asset) {
        #[max_length = 1100]
        asset -> Varchar,
        is_spam -> Bool,
        last_updated -> Timestamp,
    }
}

diesel::table! {
    table_items (transaction_version, write_set_change_index) {
        key -> Text,
        transaction_version -> Int8,
        write_set_change_index -> Int8,
        transaction_block_height -> Int8,
        #[max_length = 66]
        table_handle -> Varchar,
        decoded_key -> Jsonb,
        decoded_value -> Nullable<Jsonb>,
        is_deleted -> Bool,
        inserted_at -> Timestamp,
    }
}

diesel::table! {
    table_metadatas (handle) {
        #[max_length = 66]
        handle -> Varchar,
        key_type -> Text,
        value_type -> Text,
        inserted_at -> Timestamp,
    }
}

diesel::table! {
    token_activities (transaction_version, event_account_address, event_creation_number, event_sequence_number) {
        transaction_version -> Int8,
        #[max_length = 66]
        event_account_address -> Varchar,
        event_creation_number -> Int8,
        event_sequence_number -> Int8,
        #[max_length = 64]
        collection_data_id_hash -> Varchar,
        #[max_length = 64]
        token_data_id_hash -> Varchar,
        property_version -> Numeric,
        #[max_length = 66]
        creator_address -> Varchar,
        #[max_length = 128]
        collection_name -> Varchar,
        #[max_length = 128]
        name -> Varchar,
        #[max_length = 50]
        transfer_type -> Varchar,
        #[max_length = 66]
        from_address -> Nullable<Varchar>,
        #[max_length = 66]
        to_address -> Nullable<Varchar>,
        token_amount -> Numeric,
        coin_type -> Nullable<Text>,
        coin_amount -> Nullable<Numeric>,
        inserted_at -> Timestamp,
        transaction_timestamp -> Timestamp,
        event_index -> Nullable<Int8>,
    }
}

diesel::table! {
    token_activities_v2 (transaction_version, event_index) {
        transaction_version -> Int8,
        event_index -> Int8,
        #[max_length = 66]
        event_account_address -> Varchar,
        #[max_length = 66]
        token_data_id -> Varchar,
        property_version_v1 -> Numeric,
        #[sql_name = "type"]
        type_ -> Varchar,
        #[max_length = 66]
        from_address -> Nullable<Varchar>,
        #[max_length = 66]
        to_address -> Nullable<Varchar>,
        token_amount -> Numeric,
        before_value -> Nullable<Text>,
        after_value -> Nullable<Text>,
        #[max_length = 1000]
        entry_function_id_str -> Nullable<Varchar>,
        #[max_length = 10]
        token_standard -> Varchar,
        is_fungible_v2 -> Nullable<Bool>,
        transaction_timestamp -> Timestamp,
        inserted_at -> Timestamp,
    }
}

diesel::table! {
    token_datas (token_data_id_hash, transaction_version) {
        #[max_length = 64]
        token_data_id_hash -> Varchar,
        transaction_version -> Int8,
        #[max_length = 66]
        creator_address -> Varchar,
        #[max_length = 128]
        collection_name -> Varchar,
        #[max_length = 128]
        name -> Varchar,
        maximum -> Numeric,
        supply -> Numeric,
        largest_property_version -> Numeric,
        #[max_length = 512]
        metadata_uri -> Varchar,
        #[max_length = 66]
        payee_address -> Varchar,
        royalty_points_numerator -> Numeric,
        royalty_points_denominator -> Numeric,
        maximum_mutable -> Bool,
        uri_mutable -> Bool,
        description_mutable -> Bool,
        properties_mutable -> Bool,
        royalty_mutable -> Bool,
        default_properties -> Jsonb,
        inserted_at -> Timestamp,
        #[max_length = 64]
        collection_data_id_hash -> Varchar,
        transaction_timestamp -> Timestamp,
        description -> Text,
    }
}

diesel::table! {
    token_datas_v2 (transaction_version, write_set_change_index) {
        transaction_version -> Int8,
        write_set_change_index -> Int8,
        #[max_length = 66]
        token_data_id -> Varchar,
        #[max_length = 66]
        collection_id -> Varchar,
        #[max_length = 128]
        token_name -> Varchar,
        maximum -> Nullable<Numeric>,
        supply -> Numeric,
        largest_property_version_v1 -> Nullable<Numeric>,
        #[max_length = 512]
        token_uri -> Varchar,
        token_properties -> Jsonb,
        description -> Text,
        #[max_length = 10]
        token_standard -> Varchar,
        is_fungible_v2 -> Nullable<Bool>,
        transaction_timestamp -> Timestamp,
        inserted_at -> Timestamp,
        decimals -> Int8,
    }
}

diesel::table! {
    token_ownerships (token_data_id_hash, property_version, transaction_version, table_handle) {
        #[max_length = 64]
        token_data_id_hash -> Varchar,
        property_version -> Numeric,
        transaction_version -> Int8,
        #[max_length = 66]
        table_handle -> Varchar,
        #[max_length = 66]
        creator_address -> Varchar,
        #[max_length = 128]
        collection_name -> Varchar,
        #[max_length = 128]
        name -> Varchar,
        #[max_length = 66]
        owner_address -> Nullable<Varchar>,
        amount -> Numeric,
        table_type -> Nullable<Text>,
        inserted_at -> Timestamp,
        #[max_length = 64]
        collection_data_id_hash -> Varchar,
        transaction_timestamp -> Timestamp,
    }
}

diesel::table! {
    token_ownerships_v2 (transaction_version, write_set_change_index) {
        transaction_version -> Int8,
        write_set_change_index -> Int8,
        #[max_length = 66]
        token_data_id -> Varchar,
        property_version_v1 -> Numeric,
        #[max_length = 66]
        owner_address -> Nullable<Varchar>,
        #[max_length = 66]
        storage_id -> Varchar,
        amount -> Numeric,
        #[max_length = 66]
        table_type_v1 -> Nullable<Varchar>,
        token_properties_mutated_v1 -> Nullable<Jsonb>,
        is_soulbound_v2 -> Nullable<Bool>,
        #[max_length = 10]
        token_standard -> Varchar,
        is_fungible_v2 -> Nullable<Bool>,
        transaction_timestamp -> Timestamp,
        inserted_at -> Timestamp,
        non_transferrable_by_owner -> Nullable<Bool>,
    }
}

diesel::table! {
    tokens (token_data_id_hash, property_version, transaction_version) {
        #[max_length = 64]
        token_data_id_hash -> Varchar,
        property_version -> Numeric,
        transaction_version -> Int8,
        #[max_length = 66]
        creator_address -> Varchar,
        #[max_length = 128]
        collection_name -> Varchar,
        #[max_length = 128]
        name -> Varchar,
        token_properties -> Jsonb,
        inserted_at -> Timestamp,
        #[max_length = 64]
        collection_data_id_hash -> Varchar,
        transaction_timestamp -> Timestamp,
    }
}

diesel::table! {
    transaction_size_info (transaction_version) {
        transaction_version -> Int8,
        size_bytes -> Int8,
        inserted_at -> Timestamp,
    }
}

diesel::table! {
    transactions (version) {
        version -> Int8,
        block_height -> Int8,
        #[max_length = 66]
        hash -> Varchar,
        #[sql_name = "type"]
        type_ -> Varchar,
        payload -> Nullable<Jsonb>,
        #[max_length = 66]
        state_change_hash -> Varchar,
        #[max_length = 66]
        event_root_hash -> Varchar,
        #[max_length = 66]
        state_checkpoint_hash -> Nullable<Varchar>,
        gas_used -> Numeric,
        success -> Bool,
        vm_status -> Text,
        #[max_length = 66]
        accumulator_root_hash -> Varchar,
        num_events -> Int8,
        num_write_set_changes -> Int8,
        inserted_at -> Timestamp,
        epoch -> Int8,
        #[max_length = 50]
        payload_type -> Nullable<Varchar>,
    }
}

diesel::table! {
    user_transactions (version) {
        version -> Int8,
        block_height -> Int8,
        #[max_length = 50]
        parent_signature_type -> Varchar,
        #[max_length = 66]
        sender -> Varchar,
        sequence_number -> Int8,
        max_gas_amount -> Numeric,
        expiration_timestamp_secs -> Timestamp,
        gas_unit_price -> Numeric,
        timestamp -> Timestamp,
        #[max_length = 1000]
        entry_function_id_str -> Varchar,
        inserted_at -> Timestamp,
        epoch -> Int8,
    }
}

diesel::table! {
    write_set_changes (transaction_version, index) {
        transaction_version -> Int8,
        index -> Int8,
        #[max_length = 66]
        hash -> Varchar,
        transaction_block_height -> Int8,
        #[sql_name = "type"]
        type_ -> Text,
        #[max_length = 66]
        address -> Varchar,
        inserted_at -> Timestamp,
    }
}

<<<<<<< HEAD
diesel::joinable!(block_metadata_transactions -> transactions (version));
diesel::joinable!(move_modules -> transactions (transaction_version));
diesel::joinable!(move_resources -> transactions (transaction_version));
diesel::joinable!(table_items -> transactions (transaction_version));
diesel::joinable!(write_set_changes -> transactions (transaction_version));
=======
diesel::table! {
    write_set_size_info (transaction_version, index) {
        transaction_version -> Int8,
        index -> Int8,
        key_bytes -> Int8,
        value_bytes -> Int8,
        inserted_at -> Timestamp,
    }
}
>>>>>>> 4450f161

diesel::allow_tables_to_appear_in_same_query!(
    account_transactions,
    ans_lookup,
    ans_lookup_v2,
    ans_primary_name,
    ans_primary_name_v2,
    block_metadata_transactions,
    coin_activities,
    coin_balances,
    coin_infos,
    coin_supply,
    collection_datas,
    collections_v2,
    current_ans_lookup,
    current_ans_lookup_v2,
    current_ans_primary_name,
    current_ans_primary_name_v2,
    current_coin_balances,
    current_collection_datas,
    current_collections_v2,
    current_delegated_staking_pool_balances,
    current_delegated_voter,
    current_delegator_balances,
    current_fungible_asset_balances,
    current_objects,
    current_staking_pool_voter,
    current_table_items,
    current_token_datas,
    current_token_datas_v2,
    current_token_ownerships,
    current_token_ownerships_v2,
    current_token_pending_claims,
    current_token_v2_metadata,
    delegated_staking_activities,
    delegated_staking_pool_balances,
    delegated_staking_pools,
    delegator_balances,
    event_size_info,
    events,
    fungible_asset_activities,
    fungible_asset_balances,
    fungible_asset_metadata,
    indexer_status,
    ledger_infos,
    move_modules,
    move_resources,
    nft_points,
    objects,
    processor_status,
    proposal_votes,
    signatures,
    spam_assets,
    table_items,
    table_metadatas,
    token_activities,
    token_activities_v2,
    token_datas,
    token_datas_v2,
    token_ownerships,
    token_ownerships_v2,
    tokens,
    transaction_size_info,
    transactions,
    user_transactions,
    write_set_changes,
    write_set_size_info,
);<|MERGE_RESOLUTION|>--- conflicted
+++ resolved
@@ -671,8 +671,6 @@
 }
 
 diesel::table! {
-<<<<<<< HEAD
-=======
     delegator_balances (transaction_version, write_set_change_index) {
         transaction_version -> Int8,
         write_set_change_index -> Int8,
@@ -702,7 +700,6 @@
 }
 
 diesel::table! {
->>>>>>> 4450f161
     events (transaction_version, event_index) {
         sequence_number -> Int8,
         creation_number -> Int8,
@@ -715,11 +712,8 @@
         data -> Jsonb,
         inserted_at -> Timestamp,
         event_index -> Int8,
-<<<<<<< HEAD
-=======
         #[max_length = 300]
         indexed_type -> Varchar,
->>>>>>> 4450f161
     }
 }
 
@@ -1223,13 +1217,6 @@
     }
 }
 
-<<<<<<< HEAD
-diesel::joinable!(block_metadata_transactions -> transactions (version));
-diesel::joinable!(move_modules -> transactions (transaction_version));
-diesel::joinable!(move_resources -> transactions (transaction_version));
-diesel::joinable!(table_items -> transactions (transaction_version));
-diesel::joinable!(write_set_changes -> transactions (transaction_version));
-=======
 diesel::table! {
     write_set_size_info (transaction_version, index) {
         transaction_version -> Int8,
@@ -1239,7 +1226,6 @@
         inserted_at -> Timestamp,
     }
 }
->>>>>>> 4450f161
 
 diesel::allow_tables_to_appear_in_same_query!(
     account_transactions,
