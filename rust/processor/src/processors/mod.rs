--- conflicted
+++ resolved
@@ -4,55 +4,18 @@
 // Note: For enum_dispatch to work nicely, it is easiest to have the trait and the enum
 // in the same file (ProcessorTrait and Processor).
 
-<<<<<<< HEAD
+// Note: For enum_dispatch to work nicely, it is easiest to have the trait and the enum
+// in the same file (ProcessorTrait and Processor).
+
+pub mod account_transactions_processor;
 pub mod ans_processor;
 pub mod coin_processor;
 pub mod default_processor;
 pub mod econia_processor;
-=======
-// Note: For enum_dispatch to work nicely, it is easiest to have the trait and the enum
-// in the same file (ProcessorTrait and Processor).
-
-pub mod account_transactions_processor;
-pub mod ans_processor;
-pub mod coin_processor;
-pub mod default_processor;
->>>>>>> 4450f161
 pub mod events_processor;
 pub mod fungible_asset_processor;
 pub mod monitoring_processor;
 pub mod nft_metadata_processor;
-<<<<<<< HEAD
-pub mod stake_processor;
-pub mod token_processor;
-pub mod token_v2_processor;
-pub mod user_transaction_processor;
-
-use self::{
-    ans_processor::{AnsProcessor, AnsProcessorConfig},
-    coin_processor::CoinProcessor,
-    default_processor::DefaultProcessor,
-    econia_processor::{EconiaTransactionProcessor, EconiaProcessorConfig},
-    events_processor::EventsProcessor,
-    fungible_asset_processor::FungibleAssetProcessor,
-    nft_metadata_processor::{NftMetadataProcessor, NftMetadataProcessorConfig},
-    stake_processor::StakeProcessor,
-    token_processor::{TokenProcessor, TokenProcessorConfig},
-    token_v2_processor::TokenV2Processor,
-    user_transaction_processor::UserTransactionProcessor,
-};
-use crate::{
-    models::processor_status::ProcessorStatus,
-    schema::processor_status,
-    utils::{
-        counters::{GOT_CONNECTION_COUNT, UNABLE_TO_GET_CONNECTION_COUNT},
-        database::{execute_with_better_error, PgDbPool, PgPoolConnection},
-    },
-};
-use aptos_indexer_protos::transaction::v1::Transaction as ProtoTransaction;
-use async_trait::async_trait;
-use diesel::{pg::upsert::excluded, prelude::*};
-=======
 pub mod objects_processor;
 pub mod stake_processor;
 pub mod token_processor;
@@ -65,6 +28,7 @@
     ans_processor::{AnsProcessor, AnsProcessorConfig},
     coin_processor::CoinProcessor,
     default_processor::DefaultProcessor,
+    econia_processor::{EconiaTransactionProcessor, EconiaProcessorConfig},
     events_processor::EventsProcessor,
     fungible_asset_processor::FungibleAssetProcessor,
     monitoring_processor::MonitoringProcessor,
@@ -88,16 +52,12 @@
 use aptos_protos::transaction::v1::Transaction as ProtoTransaction;
 use async_trait::async_trait;
 use diesel::{upsert::excluded, ExpressionMethods};
->>>>>>> 4450f161
 use enum_dispatch::enum_dispatch;
 use serde::{Deserialize, Serialize};
 use std::fmt::Debug;
 
 type StartVersion = u64;
 type EndVersion = u64;
-<<<<<<< HEAD
-pub type ProcessingResult = (StartVersion, EndVersion);
-=======
 #[derive(Clone, Debug, Deserialize, PartialEq, Serialize)]
 pub struct ProcessingResult {
     pub start_version: StartVersion,
@@ -106,7 +66,6 @@
     pub processing_duration_in_secs: f64,
     pub db_insertion_duration_in_secs: f64,
 }
->>>>>>> 4450f161
 
 /// Base trait for all processors
 #[async_trait]
@@ -126,17 +85,6 @@
     /// Gets a reference to the connection pool
     /// This is used by the `get_conn()` helper below
     fn connection_pool(&self) -> &PgDbPool;
-<<<<<<< HEAD
-
-    //* Below are helper methods that don't need to be implemented *//
-
-    /// Gets the connection.
-    /// If it was unable to do so (default timeout: 30s), it will keep retrying until it can.
-    fn get_conn(&self) -> PgPoolConnection {
-        let pool = self.connection_pool();
-        loop {
-            match pool.get() {
-=======
 
     //* Below are helper methods that don't need to be implemented *//
 
@@ -152,7 +100,6 @@
         let pool = self.connection_pool();
         loop {
             match pool.get().await {
->>>>>>> 4450f161
                 Ok(conn) => {
                     GOT_CONNECTION_COUNT.inc();
                     return conn;
@@ -160,15 +107,10 @@
                 Err(err) => {
                     UNABLE_TO_GET_CONNECTION_COUNT.inc();
                     tracing::error!(
-<<<<<<< HEAD
-                        "Could not get DB connection from pool, will retry in {:?}. Err: {:?}",
-                        pool.connection_timeout(),
-=======
                         // todo bb8 doesn't let you read the connection timeout.
                         //"Could not get DB connection from pool, will retry in {:?}. Err: {:?}",
                         //pool.connection_timeout(),
                         "Could not get DB connection from pool, will retry. Err: {:?}",
->>>>>>> 4450f161
                         err
                     );
                 },
@@ -178,16 +120,6 @@
 
     /// Store last processed version from database. We can assume that all previously processed
     /// versions are successful because any gap would cause the processor to panic
-<<<<<<< HEAD
-    async fn update_last_processed_version(&self, version: u64) -> anyhow::Result<()> {
-        let mut conn = self.get_conn();
-        let status = ProcessorStatus {
-            processor: self.name().to_string(),
-            last_success_version: version as i64,
-        };
-        execute_with_better_error(
-            &mut conn,
-=======
     async fn update_last_processed_version(
         &self,
         version: u64,
@@ -201,7 +133,6 @@
         };
         execute_with_better_error(
             self.get_pool(),
->>>>>>> 4450f161
             diesel::insert_into(processor_status::table)
                 .values(&status)
                 .on_conflict(processor_status::processor)
@@ -210,18 +141,12 @@
                     processor_status::last_success_version
                         .eq(excluded(processor_status::last_success_version)),
                     processor_status::last_updated.eq(excluded(processor_status::last_updated)),
-<<<<<<< HEAD
-                )),
-            Some(" WHERE processor_status.last_success_version <= EXCLUDED.last_success_version "),
-        )?;
-=======
                     processor_status::last_transaction_timestamp
                         .eq(excluded(processor_status::last_transaction_timestamp)),
                 )),
             Some(" WHERE processor_status.last_success_version <= EXCLUDED.last_success_version "),
         )
         .await?;
->>>>>>> 4450f161
         Ok(())
     }
 }
@@ -258,22 +183,11 @@
     strum(serialize_all = "snake_case")
 )]
 pub enum ProcessorConfig {
-<<<<<<< HEAD
+    AccountTransactionsProcessor,
     AnsProcessor(AnsProcessorConfig),
     CoinProcessor,
     DefaultProcessor,
     EconiaTransactionProcessor(EconiaProcessorConfig),
-    EventsProcessor,
-    FungibleAssetProcessor,
-    NftMetadataProcessor(NftMetadataProcessorConfig),
-    StakeProcessor,
-    TokenProcessor(TokenProcessorConfig),
-    TokenV2Processor,
-=======
-    AccountTransactionsProcessor,
-    AnsProcessor(AnsProcessorConfig),
-    CoinProcessor,
-    DefaultProcessor,
     EventsProcessor,
     FungibleAssetProcessor,
     MonitoringProcessor,
@@ -283,7 +197,6 @@
     TokenProcessor(TokenProcessorConfig),
     TokenV2Processor,
     TransactionMetadataProcessor,
->>>>>>> 4450f161
     UserTransactionProcessor,
 }
 
@@ -313,22 +226,11 @@
     )
 )]
 pub enum Processor {
-<<<<<<< HEAD
+    AccountTransactionsProcessor,
     AnsProcessor,
     CoinProcessor,
     DefaultProcessor,
     EconiaTransactionProcessor,
-    EventsProcessor,
-    FungibleAssetProcessor,
-    NftMetadataProcessor,
-    StakeProcessor,
-    TokenProcessor,
-    TokenV2Processor,
-=======
-    AccountTransactionsProcessor,
-    AnsProcessor,
-    CoinProcessor,
-    DefaultProcessor,
     EventsProcessor,
     FungibleAssetProcessor,
     MonitoringProcessor,
@@ -338,7 +240,6 @@
     TokenProcessor,
     TokenV2Processor,
     TransactionMetadataProcessor,
->>>>>>> 4450f161
     UserTransactionProcessor,
 }
 
