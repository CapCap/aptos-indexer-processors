// Copyright © Aptos Foundation
// SPDX-License-Identifier: Apache-2.0

pub mod account_transaction_models;
pub mod ans_models;
pub mod coin_models;
pub mod default_models;
pub mod events_models;
pub mod fungible_asset_models;
pub mod ledger_info;
pub mod object_models;
pub mod processor_status;
pub mod property_map;
pub mod stake_models;
pub mod token_models;
pub mod token_v2_models;
<<<<<<< HEAD
=======
pub mod transaction_metadata_model;
>>>>>>> 4450f161
pub mod user_transactions_models;<|MERGE_RESOLUTION|>--- conflicted
+++ resolved
@@ -14,8 +14,5 @@
 pub mod stake_models;
 pub mod token_models;
 pub mod token_v2_models;
-<<<<<<< HEAD
-=======
 pub mod transaction_metadata_model;
->>>>>>> 4450f161
 pub mod user_transactions_models;