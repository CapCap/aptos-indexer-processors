--- conflicted
+++ resolved
@@ -4,31 +4,18 @@
 use super::{ProcessingResult, ProcessorName, ProcessorTrait};
 use crate::{
     models::{
-<<<<<<< HEAD
-=======
         object_models::v2_object_utils::{
             ObjectAggregatedData, ObjectAggregatedDataMapping, ObjectWithMetadata,
         },
->>>>>>> 4450f161
         token_models::tokens::{TableHandleToOwner, TableMetadataForToken},
         token_v2_models::{
             v2_collections::{CollectionV2, CurrentCollectionV2, CurrentCollectionV2PK},
             v2_token_datas::{CurrentTokenDataV2, CurrentTokenDataV2PK, TokenDataV2},
-<<<<<<< HEAD
-            v2_token_utils::{
-                ObjectWithMetadata, TokenV2AggregatedData, TokenV2AggregatedDataMapping,
-            },
-=======
->>>>>>> 4450f161
         },
     },
     utils::{
         database::{PgDbPool, PgPoolConnection},
-<<<<<<< HEAD
-        util::{parse_timestamp, standardize_address},
-=======
         util::{parse_timestamp, remove_null_bytes, standardize_address},
->>>>>>> 4450f161
     },
 };
 use ahash::AHashMap;
@@ -105,16 +92,12 @@
         end_version: u64,
         db_chain_id: Option<u64>,
     ) -> anyhow::Result<ProcessingResult> {
-<<<<<<< HEAD
-        let mut conn = self.get_conn();
-=======
         let processing_start = std::time::Instant::now();
         let mut conn = self.get_conn().await;
         let db_chain_id = db_chain_id.unwrap_or_else(|| {
             error!("[NFT Metadata Crawler] db_chain_id must not be null");
             panic!();
         });
->>>>>>> 4450f161
 
         // First get all token related table metadata from the batch of transactions. This is in case
         // an earlier transaction has metadata (in resources) that's missing from a later transaction.
@@ -130,30 +113,14 @@
 
         // Publish CurrentTokenDataV2 and CurrentCollectionV2 from transactions
         let (token_datas, collections) =
-<<<<<<< HEAD
-            parse_v2_token(&transactions, &table_handle_to_owner, &mut conn);
-=======
             parse_v2_token(&transactions, &table_handle_to_owner, &mut conn).await;
->>>>>>> 4450f161
         let mut pubsub_messages: Vec<PubsubMessage> =
             Vec::with_capacity(token_datas.len() + collections.len());
 
         // Publish all parsed token and collection data to Pubsub
         for token_data in token_datas {
             pubsub_messages.push(PubsubMessage {
-<<<<<<< HEAD
-                data: format!(
-                    "{},{},{},{},{},false",
-                    token_data.token_data_id,
-                    token_data.token_uri,
-                    token_data.last_transaction_version,
-                    token_data.last_transaction_timestamp,
-                    db_chain_id.expect("db_chain_id must not be null"),
-                )
-                .into(),
-=======
                 data: clean_token_pubsub_message(token_data, db_chain_id).into(),
->>>>>>> 4450f161
                 ordering_key: ordering_key.clone(),
                 ..Default::default()
             })
@@ -161,29 +128,14 @@
 
         for collection in collections {
             pubsub_messages.push(PubsubMessage {
-<<<<<<< HEAD
-                data: format!(
-                    "{},{},{},{},{},false",
-                    collection.collection_id,
-                    collection.uri,
-                    collection.last_transaction_version,
-                    collection.last_transaction_timestamp,
-                    db_chain_id.expect("db_chain_id must not be null"),
-                )
-                .into(),
-=======
                 data: clean_collection_pubsub_message(collection, db_chain_id).into(),
->>>>>>> 4450f161
                 ordering_key: ordering_key.clone(),
                 ..Default::default()
             })
         }
-<<<<<<< HEAD
-=======
 
         let processing_duration_in_secs = processing_start.elapsed().as_secs_f64();
         let db_insertion_start = std::time::Instant::now();
->>>>>>> 4450f161
 
         info!(
             start_version = start_version,
@@ -246,17 +198,6 @@
 }
 
 /// Copied from token_processor;
-<<<<<<< HEAD
-fn parse_v2_token(
-    transactions: &[Transaction],
-    table_handle_to_owner: &TableHandleToOwner,
-    conn: &mut PgPoolConnection,
-) -> (Vec<CurrentTokenDataV2>, Vec<CurrentCollectionV2>) {
-    let mut current_token_datas_v2: HashMap<CurrentTokenDataV2PK, CurrentTokenDataV2> =
-        HashMap::new();
-    let mut current_collections_v2: HashMap<CurrentCollectionV2PK, CurrentCollectionV2> =
-        HashMap::new();
-=======
 async fn parse_v2_token(
     transactions: &[Transaction],
     table_handle_to_owner: &TableHandleToOwner,
@@ -266,7 +207,6 @@
         AHashMap::new();
     let mut current_collections_v2: AHashMap<CurrentCollectionV2PK, CurrentCollectionV2> =
         AHashMap::new();
->>>>>>> 4450f161
 
     for txn in transactions {
         let txn_version = txn.version as i64;
@@ -325,10 +265,7 @@
                             table_handle_to_owner,
                             conn,
                         )
-<<<<<<< HEAD
-=======
                         .await
->>>>>>> 4450f161
                         .unwrap()
                     {
                         current_collections_v2
