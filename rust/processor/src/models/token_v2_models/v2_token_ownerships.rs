--- conflicted
+++ resolved
@@ -12,15 +12,7 @@
 use crate::{
     models::{
         object_models::v2_object_utils::{ObjectAggregatedDataMapping, ObjectWithMetadata},
-<<<<<<< HEAD
-        token_models::{
-            collection_datas::{QUERY_RETRIES, QUERY_RETRY_DELAY_MS},
-            token_utils::TokenWriteSet,
-            tokens::TableHandleToOwner,
-        },
-=======
         token_models::{token_utils::TokenWriteSet, tokens::TableHandleToOwner},
->>>>>>> 6488e56b
         token_v2_models::v2_token_utils::DEFAULT_OWNER_ADDRESS,
     },
     schema::{current_token_ownerships_v2, token_ownerships_v2},
@@ -350,11 +342,7 @@
                 previous_owner
             } else {
                 // 2. If it doesn't exist in burn event mapping, then it must be an old burn event that doesn't contain previous_owner.
-<<<<<<< HEAD
-                // Do a lookup to get previous owner. This is necessary because preivous owner is part of current token ownerships primary key.
-=======
                 // Do a lookup to get previous owner. This is necessary because previous owner is part of current token ownerships primary key.
->>>>>>> 6488e56b
                 match prior_nft_ownership.get(&token_address) {
                     Some(inner) => inner.owner_address.clone(),
                     None => {
