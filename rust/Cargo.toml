[workspace]
resolver = "2"

members = [
    "indexer-metrics",
    "moving-average",
    "post-processor",
    "processor",
    "server-framework",
]

[workspace.package]
authors = ["Aptos Labs <opensource@aptoslabs.com>"]
edition = "2021"
homepage = "https://aptoslabs.com"
license = "Apache-2.0"
publish = false
repository = "https://github.com/aptos-labs/aptos-indexer-processors"
rust-version = "1.75"

[workspace.dependencies]
processor = { path = "processor" }
server-framework = { path = "server-framework" }
aptos-moving-average = { path = "moving-average" }

ahash = { version = "0.8.7", features = ["serde"] }
anyhow = "1.0.62"
async-trait = "0.1.53"
aptos-protos = { git = "https://github.com/aptos-labs/aptos-core.git", tag = "aptos-node-v1.10.0" }
backtrace = "0.3.58"
base64 = "0.13.0"
bb8 = "0.8.1"
bcs = { git = "https://github.com/aptos-labs/bcs.git", rev = "d31fab9d81748e2594be5cd5cdf845786a30562d" }
bigdecimal = { version = "0.4.0", features = ["serde"] }
chrono = { version = "0.4.19", features = ["clock", "serde"] }
clap = { version = "4.3.5", features = ["derive", "unstable-styles"] }
diesel = { version = "2.1", features = [
    "chrono",
    "postgres_backend",
    "numeric",
    "serde_json",
] }
diesel-async = { version = "0.4", features = ["postgres", "bb8", "tokio"] }
diesel_migrations = { version = "2.1.0", features = ["postgres"] }
<<<<<<< HEAD
=======
diesel_async_migrations = { git = "https://github.com/niroco/diesel_async_migrations", rev = "11f331b73c5cfcc894380074f748d8fda710ac12" }
>>>>>>> 4450f161
enum_dispatch = "0.3.12"
field_count = "0.1.1"
futures = "0.3.30"
futures-core = "0.3.25"
futures-util = "0.3.21"
gcloud-sdk = { version = "0.20.4", features = [
    "google-cloud-bigquery-storage-v1",
] }
cloud-storage = { version = "0.11.1", features = ["global-client"] }
google-cloud-googleapis = "0.10.0"
google-cloud-pubsub = "0.18.0"
hex = "0.4.3"
kanal = { version = "0.1.0-pre8", features = ["async"] }
once_cell = "1.10.0"
num_cpus = "1.16.0"
pbjson = "0.5.1"
prometheus = { version = "0.13.0", default-features = false }
prost = { version = "0.12.3", features = ["no-recursion-limit"] }
prost-types = "0.12.3"
regex = "1.5.5"
reqwest = { version = "0.11.20", features = [
    "blocking",
    "cookies",
    "json",
    "stream",
] }
<<<<<<< HEAD
serde = { version = "1.0.137", features = ["derive", "rc"] }
=======
serde = { version = "1.0.193", features = ["derive", "rc"] }
>>>>>>> 4450f161
serde_json = { version = "1.0.81", features = ["preserve_order"] }
serde_yaml = "0.8.24"
sha2 = "0.9.3"
sha3 = "0.9.1"
strum = { version = "0.24.1", features = ["derive"] }
tempfile = "3.3.0"
toml = "0.7.4"
tracing-subscriber = { version = "0.3.17", features = ["json", "env-filter"] }
tokio = { version = "1.35.1", features = ["full"] }
tonic = { version = "0.10.2", features = [
    "tls",
    "tls-roots",
    "transport",
    "prost",
    "gzip",
    "codegen",
] }
tracing = "0.1.34"
unescape = "0.1.0"
url = { version = "2.4.0", features = ["serde"] }
<<<<<<< HEAD
warp = { version = "0.3.5", features = ["tls"] }
=======
warp = { version = "0.3.5", features = ["tls"] }

# Postgres SSL support
native-tls = "0.2.11"
postgres-native-tls = "0.5.0"
tokio-postgres = "0.7.10"
>>>>>>> 4450f161
<|MERGE_RESOLUTION|>--- conflicted
+++ resolved
@@ -42,10 +42,7 @@
 ] }
 diesel-async = { version = "0.4", features = ["postgres", "bb8", "tokio"] }
 diesel_migrations = { version = "2.1.0", features = ["postgres"] }
-<<<<<<< HEAD
-=======
 diesel_async_migrations = { git = "https://github.com/niroco/diesel_async_migrations", rev = "11f331b73c5cfcc894380074f748d8fda710ac12" }
->>>>>>> 4450f161
 enum_dispatch = "0.3.12"
 field_count = "0.1.1"
 futures = "0.3.30"
@@ -72,11 +69,7 @@
     "json",
     "stream",
 ] }
-<<<<<<< HEAD
-serde = { version = "1.0.137", features = ["derive", "rc"] }
-=======
 serde = { version = "1.0.193", features = ["derive", "rc"] }
->>>>>>> 4450f161
 serde_json = { version = "1.0.81", features = ["preserve_order"] }
 serde_yaml = "0.8.24"
 sha2 = "0.9.3"
@@ -97,13 +90,9 @@
 tracing = "0.1.34"
 unescape = "0.1.0"
 url = { version = "2.4.0", features = ["serde"] }
-<<<<<<< HEAD
-warp = { version = "0.3.5", features = ["tls"] }
-=======
 warp = { version = "0.3.5", features = ["tls"] }
 
 # Postgres SSL support
 native-tls = "0.2.11"
 postgres-native-tls = "0.5.0"
-tokio-postgres = "0.7.10"
->>>>>>> 4450f161
+tokio-postgres = "0.7.10"