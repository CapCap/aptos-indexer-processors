// @generated automatically by Diesel CLI.

diesel::table! {
    account_transactions (account_address, transaction_version) {
        transaction_version -> Int8,
        #[max_length = 66]
        account_address -> Varchar,
        inserted_at -> Timestamp,
    }
}

diesel::table! {
    ans_lookup (transaction_version, write_set_change_index) {
        transaction_version -> Int8,
        write_set_change_index -> Int8,
        #[max_length = 64]
        domain -> Varchar,
        #[max_length = 64]
        subdomain -> Varchar,
        #[max_length = 66]
        registered_address -> Nullable<Varchar>,
        expiration_timestamp -> Nullable<Timestamp>,
        #[max_length = 140]
        token_name -> Varchar,
        is_deleted -> Bool,
        inserted_at -> Timestamp,
    }
}

diesel::table! {
    ans_lookup_v2 (transaction_version, write_set_change_index) {
        transaction_version -> Int8,
        write_set_change_index -> Int8,
        #[max_length = 64]
        domain -> Varchar,
        #[max_length = 64]
        subdomain -> Varchar,
        #[max_length = 10]
        token_standard -> Varchar,
        #[max_length = 66]
        registered_address -> Nullable<Varchar>,
        expiration_timestamp -> Nullable<Timestamp>,
        #[max_length = 140]
        token_name -> Varchar,
        is_deleted -> Bool,
        inserted_at -> Timestamp,
        subdomain_expiration_policy -> Nullable<Int8>,
    }
}

diesel::table! {
    ans_primary_name (transaction_version, write_set_change_index) {
        transaction_version -> Int8,
        write_set_change_index -> Int8,
        #[max_length = 66]
        registered_address -> Varchar,
        #[max_length = 64]
        domain -> Nullable<Varchar>,
        #[max_length = 64]
        subdomain -> Nullable<Varchar>,
        #[max_length = 140]
        token_name -> Nullable<Varchar>,
        is_deleted -> Bool,
        inserted_at -> Timestamp,
    }
}

diesel::table! {
    ans_primary_name_v2 (transaction_version, write_set_change_index) {
        transaction_version -> Int8,
        write_set_change_index -> Int8,
        #[max_length = 66]
        registered_address -> Varchar,
        #[max_length = 64]
        domain -> Nullable<Varchar>,
        #[max_length = 64]
        subdomain -> Nullable<Varchar>,
        #[max_length = 10]
        token_standard -> Varchar,
        #[max_length = 140]
        token_name -> Nullable<Varchar>,
        is_deleted -> Bool,
        inserted_at -> Timestamp,
    }
}

diesel::table! {
    block_metadata_transactions (version) {
        version -> Int8,
        block_height -> Int8,
        #[max_length = 66]
        id -> Varchar,
        round -> Int8,
        epoch -> Int8,
        previous_block_votes_bitvec -> Jsonb,
        #[max_length = 66]
        proposer -> Varchar,
        failed_proposer_indices -> Jsonb,
        timestamp -> Timestamp,
        inserted_at -> Timestamp,
    }
}

diesel::table! {
    coin_activities (transaction_version, event_account_address, event_creation_number, event_sequence_number) {
        transaction_version -> Int8,
        #[max_length = 66]
        event_account_address -> Varchar,
        event_creation_number -> Int8,
        event_sequence_number -> Int8,
        #[max_length = 66]
        owner_address -> Varchar,
        #[max_length = 5000]
        coin_type -> Varchar,
        amount -> Numeric,
        #[max_length = 200]
        activity_type -> Varchar,
        is_gas_fee -> Bool,
        is_transaction_success -> Bool,
        #[max_length = 1000]
        entry_function_id_str -> Nullable<Varchar>,
        block_height -> Int8,
        transaction_timestamp -> Timestamp,
        inserted_at -> Timestamp,
        event_index -> Nullable<Int8>,
        #[max_length = 66]
        gas_fee_payer_address -> Nullable<Varchar>,
        storage_refund_amount -> Numeric,
    }
}

diesel::table! {
    coin_balances (transaction_version, owner_address, coin_type_hash) {
        transaction_version -> Int8,
        #[max_length = 66]
        owner_address -> Varchar,
        #[max_length = 64]
        coin_type_hash -> Varchar,
        #[max_length = 5000]
        coin_type -> Varchar,
        amount -> Numeric,
        transaction_timestamp -> Timestamp,
        inserted_at -> Timestamp,
    }
}

diesel::table! {
    coin_infos (coin_type_hash) {
        #[max_length = 64]
        coin_type_hash -> Varchar,
        #[max_length = 5000]
        coin_type -> Varchar,
        transaction_version_created -> Int8,
        #[max_length = 66]
        creator_address -> Varchar,
        #[max_length = 32]
        name -> Varchar,
        #[max_length = 10]
        symbol -> Varchar,
        decimals -> Int4,
        transaction_created_timestamp -> Timestamp,
        inserted_at -> Timestamp,
        #[max_length = 66]
        supply_aggregator_table_handle -> Nullable<Varchar>,
        supply_aggregator_table_key -> Nullable<Text>,
    }
}

diesel::table! {
    coin_supply (transaction_version, coin_type_hash) {
        transaction_version -> Int8,
        #[max_length = 64]
        coin_type_hash -> Varchar,
        #[max_length = 5000]
        coin_type -> Varchar,
        supply -> Numeric,
        transaction_timestamp -> Timestamp,
        transaction_epoch -> Int8,
        inserted_at -> Timestamp,
    }
}

diesel::table! {
    collection_datas (collection_data_id_hash, transaction_version) {
        #[max_length = 64]
        collection_data_id_hash -> Varchar,
        transaction_version -> Int8,
        #[max_length = 66]
        creator_address -> Varchar,
        #[max_length = 128]
        collection_name -> Varchar,
        description -> Text,
        #[max_length = 512]
        metadata_uri -> Varchar,
        supply -> Numeric,
        maximum -> Numeric,
        maximum_mutable -> Bool,
        uri_mutable -> Bool,
        description_mutable -> Bool,
        inserted_at -> Timestamp,
        #[max_length = 66]
        table_handle -> Varchar,
        transaction_timestamp -> Timestamp,
    }
}

diesel::table! {
    collections_v2 (transaction_version, write_set_change_index) {
        transaction_version -> Int8,
        write_set_change_index -> Int8,
        #[max_length = 66]
        collection_id -> Varchar,
        #[max_length = 66]
        creator_address -> Varchar,
        #[max_length = 128]
        collection_name -> Varchar,
        description -> Text,
        #[max_length = 512]
        uri -> Varchar,
        current_supply -> Numeric,
        max_supply -> Nullable<Numeric>,
        total_minted_v2 -> Nullable<Numeric>,
        mutable_description -> Nullable<Bool>,
        mutable_uri -> Nullable<Bool>,
        #[max_length = 66]
        table_handle_v1 -> Nullable<Varchar>,
        #[max_length = 10]
        token_standard -> Varchar,
        transaction_timestamp -> Timestamp,
        inserted_at -> Timestamp,
    }
}

diesel::table! {
    current_ans_lookup (domain, subdomain) {
        #[max_length = 64]
        domain -> Varchar,
        #[max_length = 64]
        subdomain -> Varchar,
        #[max_length = 66]
        registered_address -> Nullable<Varchar>,
        expiration_timestamp -> Timestamp,
        last_transaction_version -> Int8,
        inserted_at -> Timestamp,
        #[max_length = 140]
        token_name -> Varchar,
        is_deleted -> Bool,
    }
}

diesel::table! {
    current_ans_lookup_v2 (domain, subdomain, token_standard) {
        #[max_length = 64]
        domain -> Varchar,
        #[max_length = 64]
        subdomain -> Varchar,
        #[max_length = 10]
        token_standard -> Varchar,
        #[max_length = 140]
        token_name -> Nullable<Varchar>,
        #[max_length = 66]
        registered_address -> Nullable<Varchar>,
        expiration_timestamp -> Timestamp,
        last_transaction_version -> Int8,
        is_deleted -> Bool,
        inserted_at -> Timestamp,
        subdomain_expiration_policy -> Nullable<Int8>,
    }
}

diesel::table! {
    current_ans_primary_name (registered_address) {
        #[max_length = 66]
        registered_address -> Varchar,
        #[max_length = 64]
        domain -> Nullable<Varchar>,
        #[max_length = 64]
        subdomain -> Nullable<Varchar>,
        #[max_length = 140]
        token_name -> Nullable<Varchar>,
        is_deleted -> Bool,
        last_transaction_version -> Int8,
        inserted_at -> Timestamp,
    }
}

diesel::table! {
    current_ans_primary_name_v2 (registered_address, token_standard) {
        #[max_length = 66]
        registered_address -> Varchar,
        #[max_length = 10]
        token_standard -> Varchar,
        #[max_length = 64]
        domain -> Nullable<Varchar>,
        #[max_length = 64]
        subdomain -> Nullable<Varchar>,
        #[max_length = 140]
        token_name -> Nullable<Varchar>,
        is_deleted -> Bool,
        last_transaction_version -> Int8,
        inserted_at -> Timestamp,
    }
}

diesel::table! {
    current_coin_balances (owner_address, coin_type_hash) {
        #[max_length = 66]
        owner_address -> Varchar,
        #[max_length = 64]
        coin_type_hash -> Varchar,
        #[max_length = 5000]
        coin_type -> Varchar,
        amount -> Numeric,
        last_transaction_version -> Int8,
        last_transaction_timestamp -> Timestamp,
        inserted_at -> Timestamp,
    }
}

diesel::table! {
    current_collection_datas (collection_data_id_hash) {
        #[max_length = 64]
        collection_data_id_hash -> Varchar,
        #[max_length = 66]
        creator_address -> Varchar,
        #[max_length = 128]
        collection_name -> Varchar,
        description -> Text,
        #[max_length = 512]
        metadata_uri -> Varchar,
        supply -> Numeric,
        maximum -> Numeric,
        maximum_mutable -> Bool,
        uri_mutable -> Bool,
        description_mutable -> Bool,
        last_transaction_version -> Int8,
        inserted_at -> Timestamp,
        #[max_length = 66]
        table_handle -> Varchar,
        last_transaction_timestamp -> Timestamp,
    }
}

diesel::table! {
    current_collections_v2 (collection_id) {
        #[max_length = 66]
        collection_id -> Varchar,
        #[max_length = 66]
        creator_address -> Varchar,
        #[max_length = 128]
        collection_name -> Varchar,
        description -> Text,
        #[max_length = 512]
        uri -> Varchar,
        current_supply -> Numeric,
        max_supply -> Nullable<Numeric>,
        total_minted_v2 -> Nullable<Numeric>,
        mutable_description -> Nullable<Bool>,
        mutable_uri -> Nullable<Bool>,
        #[max_length = 66]
        table_handle_v1 -> Nullable<Varchar>,
        #[max_length = 10]
        token_standard -> Varchar,
        last_transaction_version -> Int8,
        last_transaction_timestamp -> Timestamp,
        inserted_at -> Timestamp,
    }
}

diesel::table! {
    current_delegated_staking_pool_balances (staking_pool_address) {
        #[max_length = 66]
        staking_pool_address -> Varchar,
        total_coins -> Numeric,
        total_shares -> Numeric,
        last_transaction_version -> Int8,
        inserted_at -> Timestamp,
        operator_commission_percentage -> Numeric,
        #[max_length = 66]
        inactive_table_handle -> Varchar,
        #[max_length = 66]
        active_table_handle -> Varchar,
    }
}

diesel::table! {
    current_delegated_voter (delegation_pool_address, delegator_address) {
        #[max_length = 66]
        delegation_pool_address -> Varchar,
        #[max_length = 66]
        delegator_address -> Varchar,
        #[max_length = 66]
        table_handle -> Nullable<Varchar>,
        #[max_length = 66]
        voter -> Nullable<Varchar>,
        #[max_length = 66]
        pending_voter -> Nullable<Varchar>,
        last_transaction_version -> Int8,
        last_transaction_timestamp -> Timestamp,
        inserted_at -> Timestamp,
    }
}

diesel::table! {
    current_delegator_balances (delegator_address, pool_address, pool_type, table_handle) {
        #[max_length = 66]
        delegator_address -> Varchar,
        #[max_length = 66]
        pool_address -> Varchar,
        #[max_length = 100]
        pool_type -> Varchar,
        #[max_length = 66]
        table_handle -> Varchar,
        last_transaction_version -> Int8,
        inserted_at -> Timestamp,
        shares -> Numeric,
        #[max_length = 66]
        parent_table_handle -> Varchar,
    }
}

diesel::table! {
    current_fungible_asset_balances (storage_id) {
        #[max_length = 66]
        storage_id -> Varchar,
        #[max_length = 66]
        owner_address -> Varchar,
        #[max_length = 1000]
        asset_type -> Varchar,
        is_primary -> Bool,
        is_frozen -> Bool,
        amount -> Numeric,
        last_transaction_timestamp -> Timestamp,
        last_transaction_version -> Int8,
        #[max_length = 10]
        token_standard -> Varchar,
        inserted_at -> Timestamp,
    }
}

diesel::table! {
    current_objects (object_address) {
        #[max_length = 66]
        object_address -> Varchar,
        #[max_length = 66]
        owner_address -> Varchar,
        #[max_length = 66]
        state_key_hash -> Varchar,
        allow_ungated_transfer -> Bool,
        last_guid_creation_num -> Numeric,
        last_transaction_version -> Int8,
        is_deleted -> Bool,
        inserted_at -> Timestamp,
    }
}

diesel::table! {
    current_staking_pool_voter (staking_pool_address) {
        #[max_length = 66]
        staking_pool_address -> Varchar,
        #[max_length = 66]
        voter_address -> Varchar,
        last_transaction_version -> Int8,
        inserted_at -> Timestamp,
        #[max_length = 66]
        operator_address -> Varchar,
    }
}

diesel::table! {
    current_table_items (table_handle, key_hash) {
        #[max_length = 66]
        table_handle -> Varchar,
        #[max_length = 64]
        key_hash -> Varchar,
        key -> Text,
        decoded_key -> Jsonb,
        decoded_value -> Nullable<Jsonb>,
        is_deleted -> Bool,
        last_transaction_version -> Int8,
        inserted_at -> Timestamp,
    }
}

diesel::table! {
    current_token_datas (token_data_id_hash) {
        #[max_length = 64]
        token_data_id_hash -> Varchar,
        #[max_length = 66]
        creator_address -> Varchar,
        #[max_length = 128]
        collection_name -> Varchar,
        #[max_length = 128]
        name -> Varchar,
        maximum -> Numeric,
        supply -> Numeric,
        largest_property_version -> Numeric,
        #[max_length = 512]
        metadata_uri -> Varchar,
        #[max_length = 66]
        payee_address -> Varchar,
        royalty_points_numerator -> Numeric,
        royalty_points_denominator -> Numeric,
        maximum_mutable -> Bool,
        uri_mutable -> Bool,
        description_mutable -> Bool,
        properties_mutable -> Bool,
        royalty_mutable -> Bool,
        default_properties -> Jsonb,
        last_transaction_version -> Int8,
        inserted_at -> Timestamp,
        #[max_length = 64]
        collection_data_id_hash -> Varchar,
        last_transaction_timestamp -> Timestamp,
        description -> Text,
    }
}

diesel::table! {
    current_token_datas_v2 (token_data_id) {
        #[max_length = 66]
        token_data_id -> Varchar,
        #[max_length = 66]
        collection_id -> Varchar,
        #[max_length = 128]
        token_name -> Varchar,
        maximum -> Nullable<Numeric>,
        supply -> Nullable<Numeric>,
        largest_property_version_v1 -> Nullable<Numeric>,
        #[max_length = 512]
        token_uri -> Varchar,
        description -> Text,
        token_properties -> Jsonb,
        #[max_length = 10]
        token_standard -> Varchar,
        is_fungible_v2 -> Nullable<Bool>,
        last_transaction_version -> Int8,
        last_transaction_timestamp -> Timestamp,
        inserted_at -> Timestamp,
        decimals -> Nullable<Int8>,
        is_deleted_v2 -> Nullable<Bool>,
    }
}

diesel::table! {
    current_token_ownerships (token_data_id_hash, property_version, owner_address) {
        #[max_length = 64]
        token_data_id_hash -> Varchar,
        property_version -> Numeric,
        #[max_length = 66]
        owner_address -> Varchar,
        #[max_length = 66]
        creator_address -> Varchar,
        #[max_length = 128]
        collection_name -> Varchar,
        #[max_length = 128]
        name -> Varchar,
        amount -> Numeric,
        token_properties -> Jsonb,
        last_transaction_version -> Int8,
        inserted_at -> Timestamp,
        #[max_length = 64]
        collection_data_id_hash -> Varchar,
        table_type -> Text,
        last_transaction_timestamp -> Timestamp,
    }
}

diesel::table! {
    current_token_ownerships_v2 (token_data_id, property_version_v1, owner_address, storage_id) {
        #[max_length = 66]
        token_data_id -> Varchar,
        property_version_v1 -> Numeric,
        #[max_length = 66]
        owner_address -> Varchar,
        #[max_length = 66]
        storage_id -> Varchar,
        amount -> Numeric,
        #[max_length = 66]
        table_type_v1 -> Nullable<Varchar>,
        token_properties_mutated_v1 -> Nullable<Jsonb>,
        is_soulbound_v2 -> Nullable<Bool>,
        #[max_length = 10]
        token_standard -> Varchar,
        is_fungible_v2 -> Nullable<Bool>,
        last_transaction_version -> Int8,
        last_transaction_timestamp -> Timestamp,
        inserted_at -> Timestamp,
        non_transferrable_by_owner -> Nullable<Bool>,
    }
}

diesel::table! {
    current_token_pending_claims (token_data_id_hash, property_version, from_address, to_address) {
        #[max_length = 64]
        token_data_id_hash -> Varchar,
        property_version -> Numeric,
        #[max_length = 66]
        from_address -> Varchar,
        #[max_length = 66]
        to_address -> Varchar,
        #[max_length = 64]
        collection_data_id_hash -> Varchar,
        #[max_length = 66]
        creator_address -> Varchar,
        #[max_length = 128]
        collection_name -> Varchar,
        #[max_length = 128]
        name -> Varchar,
        amount -> Numeric,
        #[max_length = 66]
        table_handle -> Varchar,
        last_transaction_version -> Int8,
        inserted_at -> Timestamp,
        last_transaction_timestamp -> Timestamp,
        #[max_length = 66]
        token_data_id -> Varchar,
        #[max_length = 66]
        collection_id -> Varchar,
    }
}

diesel::table! {
    current_token_v2_metadata (object_address, resource_type) {
        #[max_length = 66]
        object_address -> Varchar,
        #[max_length = 128]
        resource_type -> Varchar,
        data -> Jsonb,
        #[max_length = 66]
        state_key_hash -> Varchar,
        last_transaction_version -> Int8,
        inserted_at -> Timestamp,
    }
}

diesel::table! {
    delegated_staking_activities (transaction_version, event_index) {
        transaction_version -> Int8,
        event_index -> Int8,
        #[max_length = 66]
        delegator_address -> Varchar,
        #[max_length = 66]
        pool_address -> Varchar,
        event_type -> Text,
        amount -> Numeric,
        inserted_at -> Timestamp,
    }
}

diesel::table! {
    delegated_staking_pool_balances (transaction_version, staking_pool_address) {
        transaction_version -> Int8,
        #[max_length = 66]
        staking_pool_address -> Varchar,
        total_coins -> Numeric,
        total_shares -> Numeric,
        inserted_at -> Timestamp,
        operator_commission_percentage -> Numeric,
        #[max_length = 66]
        inactive_table_handle -> Varchar,
        #[max_length = 66]
        active_table_handle -> Varchar,
    }
}

diesel::table! {
    delegated_staking_pools (staking_pool_address) {
        #[max_length = 66]
        staking_pool_address -> Varchar,
        first_transaction_version -> Int8,
        inserted_at -> Timestamp,
    }
}

diesel::table! {
    delegator_balances (transaction_version, write_set_change_index) {
        transaction_version -> Int8,
        write_set_change_index -> Int8,
        #[max_length = 66]
        delegator_address -> Varchar,
        #[max_length = 66]
        pool_address -> Varchar,
        #[max_length = 100]
        pool_type -> Varchar,
        #[max_length = 66]
        table_handle -> Varchar,
        shares -> Numeric,
        #[max_length = 66]
        parent_table_handle -> Varchar,
        inserted_at -> Timestamp,
    }
}

diesel::table! {
    event_size_info (transaction_version, index) {
        transaction_version -> Int8,
        index -> Int8,
        type_tag_bytes -> Int8,
        total_bytes -> Int8,
        inserted_at -> Timestamp,
    }
}

diesel::table! {
    events (transaction_version, event_index) {
        sequence_number -> Int8,
        creation_number -> Int8,
        #[max_length = 66]
        account_address -> Varchar,
        transaction_version -> Int8,
        transaction_block_height -> Int8,
        #[sql_name = "type"]
        type_ -> Text,
        data -> Jsonb,
        inserted_at -> Timestamp,
        event_index -> Int8,
        #[max_length = 300]
        indexed_type -> Varchar,
    }
}

diesel::table! {
    fungible_asset_activities (transaction_version, event_index) {
        transaction_version -> Int8,
        event_index -> Int8,
        #[max_length = 66]
        owner_address -> Varchar,
        #[max_length = 66]
        storage_id -> Varchar,
        #[max_length = 1000]
        asset_type -> Varchar,
        is_frozen -> Nullable<Bool>,
        amount -> Nullable<Numeric>,
        #[sql_name = "type"]
        type_ -> Varchar,
        is_gas_fee -> Bool,
        #[max_length = 66]
        gas_fee_payer_address -> Nullable<Varchar>,
        is_transaction_success -> Bool,
        #[max_length = 1000]
        entry_function_id_str -> Nullable<Varchar>,
        block_height -> Int8,
        #[max_length = 10]
        token_standard -> Varchar,
        transaction_timestamp -> Timestamp,
        inserted_at -> Timestamp,
        storage_refund_amount -> Numeric,
    }
}

diesel::table! {
    fungible_asset_balances (transaction_version, write_set_change_index) {
        transaction_version -> Int8,
        write_set_change_index -> Int8,
        #[max_length = 66]
        storage_id -> Varchar,
        #[max_length = 66]
        owner_address -> Varchar,
        #[max_length = 1000]
        asset_type -> Varchar,
        is_primary -> Bool,
        is_frozen -> Bool,
        amount -> Numeric,
        transaction_timestamp -> Timestamp,
        #[max_length = 10]
        token_standard -> Varchar,
        inserted_at -> Timestamp,
    }
}

diesel::table! {
    fungible_asset_metadata (asset_type) {
        #[max_length = 1000]
        asset_type -> Varchar,
        #[max_length = 66]
        creator_address -> Varchar,
        #[max_length = 32]
        name -> Varchar,
        #[max_length = 10]
        symbol -> Varchar,
        decimals -> Int4,
        #[max_length = 512]
        icon_uri -> Nullable<Varchar>,
        #[max_length = 512]
        project_uri -> Nullable<Varchar>,
        last_transaction_version -> Int8,
        last_transaction_timestamp -> Timestamp,
        #[max_length = 66]
        supply_aggregator_table_handle_v1 -> Nullable<Varchar>,
        supply_aggregator_table_key_v1 -> Nullable<Text>,
        #[max_length = 10]
        token_standard -> Varchar,
        inserted_at -> Timestamp,
        is_token_v2 -> Nullable<Bool>,
<<<<<<< HEAD
=======
        supply_v2 -> Nullable<Numeric>,
        maximum_v2 -> Nullable<Numeric>,
>>>>>>> 6488e56b
    }
}

diesel::table! {
    indexer_status (db) {
        #[max_length = 50]
        db -> Varchar,
        is_indexer_up -> Bool,
        inserted_at -> Timestamp,
    }
}

diesel::table! {
    ledger_infos (chain_id) {
        chain_id -> Int8,
    }
}

diesel::table! {
    move_modules (transaction_version, write_set_change_index) {
        transaction_version -> Int8,
        write_set_change_index -> Int8,
        transaction_block_height -> Int8,
        name -> Text,
        #[max_length = 66]
        address -> Varchar,
        bytecode -> Nullable<Bytea>,
        friends -> Nullable<Jsonb>,
        exposed_functions -> Nullable<Jsonb>,
        structs -> Nullable<Jsonb>,
        is_deleted -> Bool,
        inserted_at -> Timestamp,
    }
}

diesel::table! {
    move_resources (transaction_version, write_set_change_index) {
        transaction_version -> Int8,
        write_set_change_index -> Int8,
        transaction_block_height -> Int8,
        name -> Text,
        #[max_length = 66]
        address -> Varchar,
        #[sql_name = "type"]
        type_ -> Text,
        module -> Text,
        generic_type_params -> Nullable<Jsonb>,
        data -> Nullable<Jsonb>,
        is_deleted -> Bool,
        inserted_at -> Timestamp,
        #[max_length = 66]
        state_key_hash -> Varchar,
    }
}

diesel::table! {
    nft_points (transaction_version) {
        transaction_version -> Int8,
        #[max_length = 66]
        owner_address -> Varchar,
        token_name -> Text,
        point_type -> Text,
        amount -> Numeric,
        transaction_timestamp -> Timestamp,
        inserted_at -> Timestamp,
    }
}

diesel::table! {
    objects (transaction_version, write_set_change_index) {
        transaction_version -> Int8,
        write_set_change_index -> Int8,
        #[max_length = 66]
        object_address -> Varchar,
        #[max_length = 66]
        owner_address -> Varchar,
        #[max_length = 66]
        state_key_hash -> Varchar,
        guid_creation_num -> Numeric,
        allow_ungated_transfer -> Bool,
        is_deleted -> Bool,
        inserted_at -> Timestamp,
    }
}

diesel::table! {
    processor_status (processor) {
        #[max_length = 50]
        processor -> Varchar,
        last_success_version -> Int8,
        last_updated -> Timestamp,
        last_transaction_timestamp -> Nullable<Timestamp>,
    }
}

diesel::table! {
    proposal_votes (transaction_version, proposal_id, voter_address) {
        transaction_version -> Int8,
        proposal_id -> Int8,
        #[max_length = 66]
        voter_address -> Varchar,
        #[max_length = 66]
        staking_pool_address -> Varchar,
        num_votes -> Numeric,
        should_pass -> Bool,
        transaction_timestamp -> Timestamp,
        inserted_at -> Timestamp,
    }
}

diesel::table! {
    signatures (transaction_version, multi_agent_index, multi_sig_index, is_sender_primary) {
        transaction_version -> Int8,
        multi_agent_index -> Int8,
        multi_sig_index -> Int8,
        transaction_block_height -> Int8,
        #[max_length = 66]
        signer -> Varchar,
        is_sender_primary -> Bool,
        #[sql_name = "type"]
        type_ -> Varchar,
        #[max_length = 136]
        public_key -> Varchar,
        signature -> Text,
        threshold -> Int8,
        public_key_indices -> Jsonb,
        inserted_at -> Timestamp,
    }
}

diesel::table! {
    spam_assets (asset) {
        #[max_length = 1100]
        asset -> Varchar,
        is_spam -> Bool,
        last_updated -> Timestamp,
    }
}

diesel::table! {
    table_items (transaction_version, write_set_change_index) {
        key -> Text,
        transaction_version -> Int8,
        write_set_change_index -> Int8,
        transaction_block_height -> Int8,
        #[max_length = 66]
        table_handle -> Varchar,
        decoded_key -> Jsonb,
        decoded_value -> Nullable<Jsonb>,
        is_deleted -> Bool,
        inserted_at -> Timestamp,
    }
}

diesel::table! {
    table_metadatas (handle) {
        #[max_length = 66]
        handle -> Varchar,
        key_type -> Text,
        value_type -> Text,
        inserted_at -> Timestamp,
    }
}

diesel::table! {
    token_activities (transaction_version, event_account_address, event_creation_number, event_sequence_number) {
        transaction_version -> Int8,
        #[max_length = 66]
        event_account_address -> Varchar,
        event_creation_number -> Int8,
        event_sequence_number -> Int8,
        #[max_length = 64]
        collection_data_id_hash -> Varchar,
        #[max_length = 64]
        token_data_id_hash -> Varchar,
        property_version -> Numeric,
        #[max_length = 66]
        creator_address -> Varchar,
        #[max_length = 128]
        collection_name -> Varchar,
        #[max_length = 128]
        name -> Varchar,
        #[max_length = 50]
        transfer_type -> Varchar,
        #[max_length = 66]
        from_address -> Nullable<Varchar>,
        #[max_length = 66]
        to_address -> Nullable<Varchar>,
        token_amount -> Numeric,
        coin_type -> Nullable<Text>,
        coin_amount -> Nullable<Numeric>,
        inserted_at -> Timestamp,
        transaction_timestamp -> Timestamp,
        event_index -> Nullable<Int8>,
    }
}

diesel::table! {
    token_activities_v2 (transaction_version, event_index) {
        transaction_version -> Int8,
        event_index -> Int8,
        #[max_length = 66]
        event_account_address -> Varchar,
        #[max_length = 66]
        token_data_id -> Varchar,
        property_version_v1 -> Numeric,
        #[sql_name = "type"]
        type_ -> Varchar,
        #[max_length = 66]
        from_address -> Nullable<Varchar>,
        #[max_length = 66]
        to_address -> Nullable<Varchar>,
        token_amount -> Numeric,
        before_value -> Nullable<Text>,
        after_value -> Nullable<Text>,
        #[max_length = 1000]
        entry_function_id_str -> Nullable<Varchar>,
        #[max_length = 10]
        token_standard -> Varchar,
        is_fungible_v2 -> Nullable<Bool>,
        transaction_timestamp -> Timestamp,
        inserted_at -> Timestamp,
    }
}

diesel::table! {
    token_datas (token_data_id_hash, transaction_version) {
        #[max_length = 64]
        token_data_id_hash -> Varchar,
        transaction_version -> Int8,
        #[max_length = 66]
        creator_address -> Varchar,
        #[max_length = 128]
        collection_name -> Varchar,
        #[max_length = 128]
        name -> Varchar,
        maximum -> Numeric,
        supply -> Numeric,
        largest_property_version -> Numeric,
        #[max_length = 512]
        metadata_uri -> Varchar,
        #[max_length = 66]
        payee_address -> Varchar,
        royalty_points_numerator -> Numeric,
        royalty_points_denominator -> Numeric,
        maximum_mutable -> Bool,
        uri_mutable -> Bool,
        description_mutable -> Bool,
        properties_mutable -> Bool,
        royalty_mutable -> Bool,
        default_properties -> Jsonb,
        inserted_at -> Timestamp,
        #[max_length = 64]
        collection_data_id_hash -> Varchar,
        transaction_timestamp -> Timestamp,
        description -> Text,
    }
}

diesel::table! {
    token_datas_v2 (transaction_version, write_set_change_index) {
        transaction_version -> Int8,
        write_set_change_index -> Int8,
        #[max_length = 66]
        token_data_id -> Varchar,
        #[max_length = 66]
        collection_id -> Varchar,
        #[max_length = 128]
        token_name -> Varchar,
        maximum -> Nullable<Numeric>,
        supply -> Nullable<Numeric>,
        largest_property_version_v1 -> Nullable<Numeric>,
        #[max_length = 512]
        token_uri -> Varchar,
        token_properties -> Jsonb,
        description -> Text,
        #[max_length = 10]
        token_standard -> Varchar,
        is_fungible_v2 -> Nullable<Bool>,
        transaction_timestamp -> Timestamp,
        inserted_at -> Timestamp,
        decimals -> Nullable<Int8>,
        is_deleted_v2 -> Nullable<Bool>,
    }
}

diesel::table! {
    token_ownerships (token_data_id_hash, property_version, transaction_version, table_handle) {
        #[max_length = 64]
        token_data_id_hash -> Varchar,
        property_version -> Numeric,
        transaction_version -> Int8,
        #[max_length = 66]
        table_handle -> Varchar,
        #[max_length = 66]
        creator_address -> Varchar,
        #[max_length = 128]
        collection_name -> Varchar,
        #[max_length = 128]
        name -> Varchar,
        #[max_length = 66]
        owner_address -> Nullable<Varchar>,
        amount -> Numeric,
        table_type -> Nullable<Text>,
        inserted_at -> Timestamp,
        #[max_length = 64]
        collection_data_id_hash -> Varchar,
        transaction_timestamp -> Timestamp,
    }
}

diesel::table! {
    token_ownerships_v2 (transaction_version, write_set_change_index) {
        transaction_version -> Int8,
        write_set_change_index -> Int8,
        #[max_length = 66]
        token_data_id -> Varchar,
        property_version_v1 -> Numeric,
        #[max_length = 66]
        owner_address -> Nullable<Varchar>,
        #[max_length = 66]
        storage_id -> Varchar,
        amount -> Numeric,
        #[max_length = 66]
        table_type_v1 -> Nullable<Varchar>,
        token_properties_mutated_v1 -> Nullable<Jsonb>,
        is_soulbound_v2 -> Nullable<Bool>,
        #[max_length = 10]
        token_standard -> Varchar,
        is_fungible_v2 -> Nullable<Bool>,
        transaction_timestamp -> Timestamp,
        inserted_at -> Timestamp,
        non_transferrable_by_owner -> Nullable<Bool>,
    }
}

diesel::table! {
    tokens (token_data_id_hash, property_version, transaction_version) {
        #[max_length = 64]
        token_data_id_hash -> Varchar,
        property_version -> Numeric,
        transaction_version -> Int8,
        #[max_length = 66]
        creator_address -> Varchar,
        #[max_length = 128]
        collection_name -> Varchar,
        #[max_length = 128]
        name -> Varchar,
        token_properties -> Jsonb,
        inserted_at -> Timestamp,
        #[max_length = 64]
        collection_data_id_hash -> Varchar,
        transaction_timestamp -> Timestamp,
    }
}

diesel::table! {
    transaction_size_info (transaction_version) {
        transaction_version -> Int8,
        size_bytes -> Int8,
        inserted_at -> Timestamp,
    }
}

diesel::table! {
    transactions (version) {
        version -> Int8,
        block_height -> Int8,
        #[max_length = 66]
        hash -> Varchar,
        #[sql_name = "type"]
        type_ -> Varchar,
        payload -> Nullable<Jsonb>,
        #[max_length = 66]
        state_change_hash -> Varchar,
        #[max_length = 66]
        event_root_hash -> Varchar,
        #[max_length = 66]
        state_checkpoint_hash -> Nullable<Varchar>,
        gas_used -> Numeric,
        success -> Bool,
        vm_status -> Text,
        #[max_length = 66]
        accumulator_root_hash -> Varchar,
        num_events -> Int8,
        num_write_set_changes -> Int8,
        inserted_at -> Timestamp,
        epoch -> Int8,
        #[max_length = 50]
        payload_type -> Nullable<Varchar>,
    }
}

diesel::table! {
    user_transactions (version) {
        version -> Int8,
        block_height -> Int8,
        #[max_length = 50]
        parent_signature_type -> Varchar,
        #[max_length = 66]
        sender -> Varchar,
        sequence_number -> Int8,
        max_gas_amount -> Numeric,
        expiration_timestamp_secs -> Timestamp,
        gas_unit_price -> Numeric,
        timestamp -> Timestamp,
        #[max_length = 1000]
        entry_function_id_str -> Varchar,
        inserted_at -> Timestamp,
        epoch -> Int8,
    }
}

diesel::table! {
    write_set_changes (transaction_version, index) {
        transaction_version -> Int8,
        index -> Int8,
        #[max_length = 66]
        hash -> Varchar,
        transaction_block_height -> Int8,
        #[sql_name = "type"]
        type_ -> Text,
        #[max_length = 66]
        address -> Varchar,
        inserted_at -> Timestamp,
    }
}

diesel::table! {
    write_set_size_info (transaction_version, index) {
        transaction_version -> Int8,
        index -> Int8,
        key_bytes -> Int8,
        value_bytes -> Int8,
        inserted_at -> Timestamp,
    }
}

diesel::allow_tables_to_appear_in_same_query!(
    account_transactions,
    ans_lookup,
    ans_lookup_v2,
    ans_primary_name,
    ans_primary_name_v2,
    block_metadata_transactions,
    coin_activities,
    coin_balances,
    coin_infos,
    coin_supply,
    collection_datas,
    collections_v2,
    current_ans_lookup,
    current_ans_lookup_v2,
    current_ans_primary_name,
    current_ans_primary_name_v2,
    current_coin_balances,
    current_collection_datas,
    current_collections_v2,
    current_delegated_staking_pool_balances,
    current_delegated_voter,
    current_delegator_balances,
    current_fungible_asset_balances,
    current_objects,
    current_staking_pool_voter,
    current_table_items,
    current_token_datas,
    current_token_datas_v2,
    current_token_ownerships,
    current_token_ownerships_v2,
    current_token_pending_claims,
    current_token_v2_metadata,
    delegated_staking_activities,
    delegated_staking_pool_balances,
    delegated_staking_pools,
    delegator_balances,
    event_size_info,
    events,
    fungible_asset_activities,
    fungible_asset_balances,
    fungible_asset_metadata,
    indexer_status,
    ledger_infos,
    move_modules,
    move_resources,
    nft_points,
    objects,
    processor_status,
    proposal_votes,
    signatures,
    spam_assets,
    table_items,
    table_metadatas,
    token_activities,
    token_activities_v2,
    token_datas,
    token_datas_v2,
    token_ownerships,
    token_ownerships_v2,
    tokens,
    transaction_size_info,
    transactions,
    user_transactions,
    write_set_changes,
    write_set_size_info,
);<|MERGE_RESOLUTION|>--- conflicted
+++ resolved
@@ -793,11 +793,8 @@
         token_standard -> Varchar,
         inserted_at -> Timestamp,
         is_token_v2 -> Nullable<Bool>,
-<<<<<<< HEAD
-=======
         supply_v2 -> Nullable<Numeric>,
         maximum_v2 -> Nullable<Numeric>,
->>>>>>> 6488e56b
     }
 }
 
