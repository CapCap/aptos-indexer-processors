--- conflicted
+++ resolved
@@ -17,13 +17,8 @@
 };
 use ahash::AHashMap;
 use aptos_protos::transaction::v1::WriteResource;
-<<<<<<< HEAD
-use diesel::prelude::*;
-use diesel_async::RunQueryDsl;
-=======
 use bigdecimal::BigDecimal;
 use diesel::prelude::*;
->>>>>>> 6488e56b
 use field_count::FieldCount;
 use serde::{Deserialize, Serialize};
 
@@ -49,31 +44,8 @@
     pub supply_aggregator_table_key_v1: Option<String>,
     pub token_standard: String,
     pub is_token_v2: Option<bool>,
-<<<<<<< HEAD
-}
-
-#[derive(Debug, Deserialize, Identifiable, Queryable, Serialize)]
-#[diesel(primary_key(asset_type))]
-#[diesel(table_name = fungible_asset_metadata)]
-pub struct FungibleAssetMetadataQuery {
-    pub asset_type: String,
-    pub creator_address: String,
-    pub name: String,
-    pub symbol: String,
-    pub decimals: i32,
-    pub icon_uri: Option<String>,
-    pub project_uri: Option<String>,
-    pub last_transaction_version: i64,
-    pub last_transaction_timestamp: chrono::NaiveDateTime,
-    pub supply_aggregator_table_handle_v1: Option<String>,
-    pub supply_aggregator_table_key_v1: Option<String>,
-    pub token_standard: String,
-    pub inserted_at: chrono::NaiveDateTime,
-    pub is_token_v2: Option<bool>,
-=======
     pub supply_v2: Option<BigDecimal>,
     pub maximum_v2: Option<BigDecimal>,
->>>>>>> 6488e56b
 }
 
 impl FungibleAssetMetadataModel {
@@ -91,9 +63,6 @@
             let asset_type = standardize_address(&write_resource.address.to_string());
             if let Some(object_metadata) = object_metadatas.get(&asset_type) {
                 let object = &object_metadata.object.object_core;
-<<<<<<< HEAD
-                let is_token_v2 = object_metadata.token.is_some();
-=======
                 let fungible_asset_supply = object_metadata.fungible_asset_supply.as_ref();
                 let (maximum_v2, supply_v2) =
                     if let Some(fungible_asset_supply) = fungible_asset_supply {
@@ -104,7 +73,6 @@
                     } else {
                         (None, None)
                     };
->>>>>>> 6488e56b
 
                 return Ok(Some(Self {
                     asset_type: asset_type.clone(),
@@ -119,13 +87,9 @@
                     supply_aggregator_table_handle_v1: None,
                     supply_aggregator_table_key_v1: None,
                     token_standard: TokenStandard::V2.to_string(),
-<<<<<<< HEAD
-                    is_token_v2: Some(is_token_v2),
-=======
                     is_token_v2: None,
                     supply_v2,
                     maximum_v2,
->>>>>>> 6488e56b
                 }));
             }
         }
@@ -164,13 +128,9 @@
                         supply_aggregator_table_handle_v1: supply_aggregator_table_handle,
                         supply_aggregator_table_key_v1: supply_aggregator_table_key,
                         token_standard: TokenStandard::V1.to_string(),
-<<<<<<< HEAD
-                        is_token_v2: Some(false),
-=======
                         is_token_v2: None,
                         supply_v2: None,
                         maximum_v2: None,
->>>>>>> 6488e56b
                     }))
                 } else {
                     Ok(None)
@@ -179,57 +139,4 @@
             _ => Ok(None),
         }
     }
-<<<<<<< HEAD
-
-    /// A fungible asset can also be a token. We will make a best effort guess at whether this is a fungible token.
-    /// 1. If metadata is present without token object, then it's not a token
-    /// 2. If metadata is not present, we will do a lookup in the db.
-    pub async fn is_address_fungible_asset(
-        conn: &mut PgPoolConnection<'_>,
-        asset_type: &str,
-        object_aggregated_data_mapping: &ObjectAggregatedDataMapping,
-        txn_version: i64,
-    ) -> bool {
-        // 1. If metadata is present without token object, then it's not a token
-        if let Some(object_data) = object_aggregated_data_mapping.get(asset_type) {
-            if object_data.fungible_asset_metadata.is_some() {
-                return object_data.token.is_none();
-            }
-        }
-        // 2. If metadata is not present, we will do a lookup in the db.
-        match FungibleAssetMetadataQuery::get_by_asset_type(conn, asset_type).await {
-            Ok(metadata) => {
-                if let Some(is_token_v2) = metadata.is_token_v2 {
-                    return !is_token_v2;
-                }
-
-                // If is_token_v2 is null, then the metadata is a v1 coin info, and it's not a token
-                false
-            },
-            Err(_) => {
-                tracing::error!(
-                    transaction_version = txn_version,
-                    lookup_key = asset_type,
-                    "Missing fungible_asset_metadata for asset_type: {}. You probably should backfill db.",
-                    asset_type,
-                );
-                // Default
-                true
-            },
-        }
-    }
-}
-
-impl FungibleAssetMetadataQuery {
-    pub async fn get_by_asset_type(
-        conn: &mut PgPoolConnection<'_>,
-        asset_type: &str,
-    ) -> diesel::QueryResult<Self> {
-        fungible_asset_metadata::table
-            .filter(fungible_asset_metadata::asset_type.eq(asset_type))
-            .first::<Self>(conn)
-            .await
-    }
-=======
->>>>>>> 6488e56b
 }