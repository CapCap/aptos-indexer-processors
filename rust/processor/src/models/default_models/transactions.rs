--- conflicted
+++ resolved
@@ -11,9 +11,6 @@
 };
 use crate::{
     schema::transactions,
-<<<<<<< HEAD
-    utils::util::{get_clean_payload, get_clean_writeset, standardize_address, u64_to_bigdecimal},
-=======
     utils::{
         counters::PROCESSOR_UNKNOWN_TYPE_COUNT,
         util::{
@@ -21,7 +18,6 @@
             u64_to_bigdecimal,
         },
     },
->>>>>>> 4450f161
 };
 use aptos_protos::transaction::v1::{
     transaction::{TransactionType, TxnData},
@@ -53,8 +49,6 @@
     pub payload_type: Option<String>,
 }
 
-<<<<<<< HEAD
-=======
 impl Default for Transaction {
     fn default() -> Self {
         Self {
@@ -78,7 +72,6 @@
     }
 }
 
->>>>>>> 4450f161
 impl Transaction {
     fn from_transaction_info(
         info: &TransactionInfo,
@@ -294,8 +287,6 @@
                 None,
                 vec![],
                 vec![],
-<<<<<<< HEAD
-=======
             ),
             TxnData::Validator(_) => (
                 Self::from_transaction_info_with_data(
@@ -311,7 +302,6 @@
                 None,
                 vec![],
                 vec![],
->>>>>>> 4450f161
             ),
         }
     }
