// Copyright © Aptos Foundation
// SPDX-License-Identifier: Apache-2.0

// This is required because a diesel macro makes clippy sad
#![allow(clippy::extra_unused_lifetimes)]

use crate::{
    models::{
        coin_models::coin_utils::COIN_ADDR, default_models::move_resources::MoveResource,
        token_models::token_utils::URI_LENGTH, token_v2_models::v2_token_utils::ResourceReference,
    },
    utils::util::{deserialize_from_string, truncate_str},
};
use anyhow::{Context, Result};
use aptos_protos::transaction::v1::WriteResource;
use bigdecimal::BigDecimal;
use serde::{Deserialize, Serialize};

const FUNGIBLE_ASSET_LENGTH: usize = 32;
const FUNGIBLE_ASSET_SYMBOL: usize = 10;

<<<<<<< HEAD
/// Tracks all fungible asset related data in a hashmap for quick access (keyed on address of the object core)
pub type FungibleAssetAggregatedDataMapping = HashMap<CurrentObjectPK, FungibleAssetAggregatedData>;

#[derive(Serialize, Deserialize, Debug, Clone)]
pub struct FeeStatement {
    #[serde(deserialize_with = "deserialize_from_string")]
    pub storage_fee_refund_octas: u64,
}

impl FeeStatement {
    pub fn from_event(data_type: &str, data: &str, txn_version: i64) -> Option<Self> {
        if data_type == "0x1::transaction_fee::FeeStatement" {
            let fee_statement: FeeStatement = serde_json::from_str(data).unwrap_or_else(|_| {
                tracing::error!(
                    transaction_version = txn_version,
                    data = data,
                    "failed to parse event for fee statement"
                );
                panic!();
            });
            Some(fee_statement)
        } else {
            None
        }
    }
}

/// This contains objects used by fungible assets
=======
>>>>>>> 4450f161
#[derive(Serialize, Deserialize, Debug, Clone)]
pub struct FeeStatement {
    #[serde(deserialize_with = "deserialize_from_string")]
    pub storage_fee_refund_octas: u64,
}

impl FeeStatement {
    pub fn from_event(data_type: &str, data: &str, txn_version: i64) -> Option<Self> {
        if data_type == "0x1::transaction_fee::FeeStatement" {
            let fee_statement: FeeStatement = serde_json::from_str(data).unwrap_or_else(|_| {
                tracing::error!(
                    transaction_version = txn_version,
                    data = data,
                    "failed to parse event for fee statement"
                );
                panic!();
            });
            Some(fee_statement)
        } else {
            None
        }
    }
}

/* Section on fungible assets resources */
#[derive(Serialize, Deserialize, Debug, Clone)]
pub struct FungibleAssetMetadata {
    name: String,
    symbol: String,
    pub decimals: i32,
    icon_uri: String,
    project_uri: String,
}

impl FungibleAssetMetadata {
    pub fn from_write_resource(
        write_resource: &WriteResource,
        txn_version: i64,
    ) -> anyhow::Result<Option<Self>> {
        let type_str = MoveResource::get_outer_type_from_resource(write_resource);
        if !V2FungibleAssetResource::is_resource_supported(type_str.as_str()) {
            return Ok(None);
        }
        let resource = MoveResource::from_write_resource(
            write_resource,
            0, // Placeholder, this isn't used anyway
            txn_version,
            0, // Placeholder, this isn't used anyway
        );

        if let V2FungibleAssetResource::FungibleAssetMetadata(inner) =
            V2FungibleAssetResource::from_resource(
                &type_str,
                resource.data.as_ref().unwrap(),
                txn_version,
            )?
        {
            Ok(Some(inner))
        } else {
            Ok(None)
        }
    }

    pub fn get_name(&self) -> String {
        truncate_str(&self.name, FUNGIBLE_ASSET_LENGTH)
    }

    pub fn get_symbol(&self) -> String {
        truncate_str(&self.symbol, FUNGIBLE_ASSET_SYMBOL)
    }

    pub fn get_icon_uri(&self) -> String {
        truncate_str(&self.icon_uri, URI_LENGTH)
    }

    pub fn get_project_uri(&self) -> String {
        truncate_str(&self.project_uri, URI_LENGTH)
    }
}

#[derive(Serialize, Deserialize, Debug, Clone)]
pub struct FungibleAssetStore {
    pub metadata: ResourceReference,
    #[serde(deserialize_with = "deserialize_from_string")]
    pub balance: BigDecimal,
    pub frozen: bool,
}

impl FungibleAssetStore {
    pub fn from_write_resource(
        write_resource: &WriteResource,
        txn_version: i64,
    ) -> anyhow::Result<Option<Self>> {
        let type_str = MoveResource::get_outer_type_from_resource(write_resource);
        if !V2FungibleAssetResource::is_resource_supported(type_str.as_str()) {
            return Ok(None);
        }
        let resource = MoveResource::from_write_resource(
            write_resource,
            0, // Placeholder, this isn't used anyway
            txn_version,
            0, // Placeholder, this isn't used anyway
        );

        if let V2FungibleAssetResource::FungibleAssetStore(inner) =
            V2FungibleAssetResource::from_resource(
                &type_str,
                resource.data.as_ref().unwrap(),
                txn_version,
            )?
        {
            Ok(Some(inner))
        } else {
            Ok(None)
        }
    }
}

#[derive(Serialize, Deserialize, Debug, Clone)]
pub struct FungibleAssetSupply {
    #[serde(deserialize_with = "deserialize_from_string")]
    pub current: BigDecimal,
    pub maximum: OptionalBigDecimal,
}

#[derive(Serialize, Deserialize, Debug, Clone)]
pub struct OptionalBigDecimal {
    vec: Vec<BigDecimalWrapper>,
}

#[derive(Serialize, Deserialize, Debug, Clone)]
struct BigDecimalWrapper(#[serde(deserialize_with = "deserialize_from_string")] pub BigDecimal);

impl FungibleAssetSupply {
    pub fn from_write_resource(
        write_resource: &WriteResource,
        txn_version: i64,
    ) -> anyhow::Result<Option<Self>> {
        let type_str: String = MoveResource::get_outer_type_from_resource(write_resource);
        if !V2FungibleAssetResource::is_resource_supported(type_str.as_str()) {
            return Ok(None);
        }
        let resource = MoveResource::from_write_resource(
            write_resource,
            0, // Placeholder, this isn't used anyway
            txn_version,
            0, // Placeholder, this isn't used anyway
        );

        if let V2FungibleAssetResource::FungibleAssetSupply(inner) =
            V2FungibleAssetResource::from_resource(
                &type_str,
                resource.data.as_ref().unwrap(),
                txn_version,
            )?
        {
            Ok(Some(inner))
        } else {
            Ok(None)
        }
    }

    pub fn get_maximum(&self) -> Option<BigDecimal> {
        self.maximum.vec.first().map(|x| x.0.clone())
    }
}

#[derive(Serialize, Deserialize, Debug, Clone)]
pub struct DepositEvent {
    #[serde(deserialize_with = "deserialize_from_string")]
    pub amount: BigDecimal,
}

#[derive(Serialize, Deserialize, Debug, Clone)]
pub struct WithdrawEvent {
    #[serde(deserialize_with = "deserialize_from_string")]
    pub amount: BigDecimal,
}

#[derive(Serialize, Deserialize, Debug, Clone)]
pub struct FrozenEvent {
    pub frozen: bool,
}

#[derive(Serialize, Deserialize, Debug, Clone)]
pub enum V2FungibleAssetResource {
    FungibleAssetMetadata(FungibleAssetMetadata),
    FungibleAssetStore(FungibleAssetStore),
    FungibleAssetSupply(FungibleAssetSupply),
}

impl V2FungibleAssetResource {
    pub fn is_resource_supported(data_type: &str) -> bool {
        [
            format!("{}::fungible_asset::Supply", COIN_ADDR),
            format!("{}::fungible_asset::Metadata", COIN_ADDR),
            format!("{}::fungible_asset::FungibleStore", COIN_ADDR),
        ]
        .contains(&data_type.to_string())
    }

    pub fn from_resource(
        data_type: &str,
        data: &serde_json::Value,
        txn_version: i64,
    ) -> Result<Self> {
        match data_type {
            x if x == format!("{}::fungible_asset::Supply", COIN_ADDR) => {
                serde_json::from_value(data.clone())
                    .map(|inner| Some(Self::FungibleAssetSupply(inner)))
            },
            x if x == format!("{}::fungible_asset::Metadata", COIN_ADDR) => {
                serde_json::from_value(data.clone())
                    .map(|inner| Some(Self::FungibleAssetMetadata(inner)))
            },
            x if x == format!("{}::fungible_asset::FungibleStore", COIN_ADDR) => {
                serde_json::from_value(data.clone())
                    .map(|inner| Some(Self::FungibleAssetStore(inner)))
            },
            _ => Ok(None),
        }
        .context(format!(
            "version {} failed! failed to parse type {}, data {:?}",
            txn_version, data_type, data
        ))?
        .context(format!(
            "Resource unsupported! Call is_resource_supported first. version {} type {}",
            txn_version, data_type
        ))
    }
}

pub enum FungibleAssetEvent {
    DepositEvent(DepositEvent),
    WithdrawEvent(WithdrawEvent),
    FrozenEvent(FrozenEvent),
}

impl FungibleAssetEvent {
    pub fn from_event(data_type: &str, data: &str, txn_version: i64) -> Result<Option<Self>> {
        match data_type {
            "0x1::fungible_asset::DepositEvent" => {
                serde_json::from_str(data).map(|inner| Some(Self::DepositEvent(inner)))
            },
            "0x1::fungible_asset::WithdrawEvent" => {
                serde_json::from_str(data).map(|inner| Some(Self::WithdrawEvent(inner)))
            },
            "0x1::fungible_asset::FrozenEvent" => {
                serde_json::from_str(data).map(|inner| Some(Self::FrozenEvent(inner)))
            },
            _ => Ok(None),
        }
        .context(format!(
            "version {} failed! failed to parse type {}, data {:?}",
            txn_version, data_type, data
        ))
    }
}

#[cfg(test)]
mod tests {
    use super::*;

    #[test]
    fn test_fungible_asset_supply_null() {
        let test = r#"{"current": "0", "maximum": {"vec": []}}"#;
        let test: serde_json::Value = serde_json::from_str(test).unwrap();
        let supply = serde_json::from_value(test)
            .map(V2FungibleAssetResource::FungibleAssetSupply)
            .unwrap();
        if let V2FungibleAssetResource::FungibleAssetSupply(supply) = supply {
            assert_eq!(supply.current, BigDecimal::from(0));
            assert_eq!(supply.get_maximum(), None);
        } else {
            panic!("Wrong type")
        }
    }

    #[test]
    fn test_fungible_asset_supply_nonnull() {
        let test = r#"{"current": "100", "maximum": {"vec": ["5000"]}}"#;
        let test: serde_json::Value = serde_json::from_str(test).unwrap();
        let supply = serde_json::from_value(test)
            .map(V2FungibleAssetResource::FungibleAssetSupply)
            .unwrap();
        if let V2FungibleAssetResource::FungibleAssetSupply(supply) = supply {
            assert_eq!(supply.current, BigDecimal::from(100));
            assert_eq!(supply.get_maximum(), Some(BigDecimal::from(5000)));
        } else {
            panic!("Wrong type")
        }
    }
}<|MERGE_RESOLUTION|>--- conflicted
+++ resolved
@@ -18,10 +18,6 @@
 
 const FUNGIBLE_ASSET_LENGTH: usize = 32;
 const FUNGIBLE_ASSET_SYMBOL: usize = 10;
-
-<<<<<<< HEAD
-/// Tracks all fungible asset related data in a hashmap for quick access (keyed on address of the object core)
-pub type FungibleAssetAggregatedDataMapping = HashMap<CurrentObjectPK, FungibleAssetAggregatedData>;
 
 #[derive(Serialize, Deserialize, Debug, Clone)]
 pub struct FeeStatement {
@@ -47,33 +43,6 @@
     }
 }
 
-/// This contains objects used by fungible assets
-=======
->>>>>>> 4450f161
-#[derive(Serialize, Deserialize, Debug, Clone)]
-pub struct FeeStatement {
-    #[serde(deserialize_with = "deserialize_from_string")]
-    pub storage_fee_refund_octas: u64,
-}
-
-impl FeeStatement {
-    pub fn from_event(data_type: &str, data: &str, txn_version: i64) -> Option<Self> {
-        if data_type == "0x1::transaction_fee::FeeStatement" {
-            let fee_statement: FeeStatement = serde_json::from_str(data).unwrap_or_else(|_| {
-                tracing::error!(
-                    transaction_version = txn_version,
-                    data = data,
-                    "failed to parse event for fee statement"
-                );
-                panic!();
-            });
-            Some(fee_statement)
-        } else {
-            None
-        }
-    }
-}
-
 /* Section on fungible assets resources */
 #[derive(Serialize, Deserialize, Debug, Clone)]
 pub struct FungibleAssetMetadata {
