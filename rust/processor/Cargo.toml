--- conflicted
+++ resolved
@@ -13,12 +13,9 @@
 rust-version = { workspace = true }
 
 [dependencies]
-<<<<<<< HEAD
 econia_db = { package = "dbv2", path = "../../../../dbv2" }
 
-=======
 ahash = { workspace = true }
->>>>>>> 4450f161
 anyhow = { workspace = true }
 aptos-moving-average = { workspace = true }
 aptos-protos = { workspace = true }
@@ -57,13 +54,9 @@
 tonic = { workspace = true }
 tracing = { workspace = true }
 unescape = { workspace = true }
-<<<<<<< HEAD
-url = { workspace = true }
-=======
 url = { workspace = true }
 
 # Postgres SSL support
 native-tls = { workspace = true }
 postgres-native-tls = { workspace = true }
-tokio-postgres = { workspace = true }
->>>>>>> 4450f161
+tokio-postgres = { workspace = true }