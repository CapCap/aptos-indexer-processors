// Copyright © Aptos Foundation
// SPDX-License-Identifier: Apache-2.0

// This is required because a diesel macro makes clippy sad
#![allow(clippy::extra_unused_lifetimes)]
#![allow(clippy::unused_unit)]

use super::{
    coin_balances::{CoinBalance, CurrentCoinBalance},
    coin_infos::CoinInfo,
    coin_supply::CoinSupply,
    coin_utils::{CoinEvent, EventGuidResource},
};
use crate::{
    models::{
        fungible_asset_models::{
            v2_fungible_asset_activities::{
                CoinType, CurrentCoinBalancePK, EventToCoinType, BURN_GAS_EVENT_CREATION_NUM,
                BURN_GAS_EVENT_INDEX, GAS_FEE_EVENT,
            },
            v2_fungible_asset_utils::FeeStatement,
        },
        user_transactions_models::signatures::Signature,
    },
    processors::coin_processor::APTOS_COIN_TYPE_STR,
    schema::coin_activities,
<<<<<<< HEAD
    utils::util::{get_entry_function_from_user_request, standardize_address, u64_to_bigdecimal},
=======
    utils::{
        counters::PROCESSOR_UNKNOWN_TYPE_COUNT,
        util::{get_entry_function_from_user_request, standardize_address, u64_to_bigdecimal},
    },
>>>>>>> 4450f161
};
use ahash::AHashMap;
use aptos_protos::transaction::v1::{
    transaction::TxnData, write_set_change::Change as WriteSetChangeEnum, Event as EventPB,
    Transaction as TransactionPB, TransactionInfo, UserTransactionRequest,
};
use bigdecimal::{BigDecimal, Zero};
use chrono::NaiveDateTime;
use field_count::FieldCount;
use serde::{Deserialize, Serialize};
<<<<<<< HEAD
use std::collections::HashMap;

#[derive(Debug, Deserialize, FieldCount, Identifiable, Insertable, Serialize)]
=======

#[derive(Clone, Debug, Deserialize, FieldCount, Identifiable, Insertable, Serialize)]
>>>>>>> 4450f161
#[diesel(primary_key(
    transaction_version,
    event_account_address,
    event_creation_number,
    event_sequence_number
))]
#[diesel(table_name = coin_activities)]
pub struct CoinActivity {
    pub transaction_version: i64,
    pub event_account_address: String,
    pub event_creation_number: i64,
    pub event_sequence_number: i64,
    pub owner_address: String,
    pub coin_type: String,
    pub amount: BigDecimal,
    pub activity_type: String,
    pub is_gas_fee: bool,
    pub is_transaction_success: bool,
    pub entry_function_id_str: Option<String>,
    pub block_height: i64,
    pub transaction_timestamp: chrono::NaiveDateTime,
    pub event_index: Option<i64>,
    pub gas_fee_payer_address: Option<String>,
    pub storage_refund_amount: BigDecimal,
}

impl CoinActivity {
    /// There are different objects containing different information about balances and coins.
    /// Events: Withdraw and Deposit event containing amounts. There is no coin type so we need to get that from Resources. (from event guid)
    /// CoinInfo Resource: Contains name, symbol, decimals and supply. (if supply is aggregator, however, actual supply amount will live in a separate table)
    /// CoinStore Resource: Contains owner address and coin type information used to complete events
    /// Aggregator Table Item: Contains current supply of a coin
    /// Note, we're not currently tracking supply
    pub fn from_transaction(
        transaction: &TransactionPB,
    ) -> (
        Vec<Self>,
        Vec<CoinBalance>,
        AHashMap<CoinType, CoinInfo>,
        AHashMap<CurrentCoinBalancePK, CurrentCoinBalance>,
        Vec<CoinSupply>,
    ) {
        // All the items we want to track
        let mut coin_activities = Vec::new();
        let mut coin_balances = Vec::new();
        let mut coin_infos: AHashMap<CoinType, CoinInfo> = AHashMap::new();
        let mut current_coin_balances: AHashMap<CurrentCoinBalancePK, CurrentCoinBalance> =
            AHashMap::new();
        // This will help us get the coin type when we see coin deposit/withdraw events for coin activities
        let mut all_event_to_coin_type: EventToCoinType = AHashMap::new();
        let mut all_coin_supply = Vec::new();
        // Extracts events and user request from genesis and user transactions. Other transactions won't have coin events
        let txn_data = match transaction.txn_data.as_ref() {
            Some(data) => data,
            None => {
                PROCESSOR_UNKNOWN_TYPE_COUNT
                    .with_label_values(&["CoinActivity"])
                    .inc();
                tracing::warn!(
                    transaction_version = transaction.version,
                    "Transaction data doesn't exist",
                );
                return Default::default();
            },
        };
        let (events, maybe_user_request): (&Vec<EventPB>, Option<&UserTransactionRequest>) =
            match txn_data {
                TxnData::Genesis(inner) => (&inner.events, None),
                TxnData::User(inner) => (&inner.events, inner.request.as_ref()),
                _ => return Default::default(),
            };

        // The rest are fields common to all transactions
        let txn_version = transaction.version as i64;
        let txn_epoch = transaction.epoch as i64;
        let block_height = transaction.block_height as i64;
        let transaction_info = transaction
            .info
            .as_ref()
            .expect("Transaction info doesn't exist!");
        let txn_timestamp = transaction
            .timestamp
            .as_ref()
            .expect("Transaction timestamp doesn't exist!")
            .seconds;
        let txn_timestamp =
            NaiveDateTime::from_timestamp_opt(txn_timestamp, 0).expect("Txn Timestamp is invalid!");

        // Handling gas first
        let mut entry_function_id_str = None;
        if let Some(user_request) = maybe_user_request {
            let fee_statement = events.iter().find_map(|event| {
                let event_type = event.type_str.as_str();
                FeeStatement::from_event(event_type, &event.data, txn_version)
            });

            entry_function_id_str = get_entry_function_from_user_request(user_request);
            coin_activities.push(Self::get_gas_event(
                transaction_info,
                user_request,
                &entry_function_id_str,
                txn_version,
                txn_timestamp,
                block_height,
                fee_statement,
            ));
        }

        // Need coin info from move resources
        for wsc in &transaction_info.changes {
            let (maybe_coin_info, maybe_coin_balance_data) =
                if let WriteSetChangeEnum::WriteResource(write_resource) =
                    &wsc.change.as_ref().unwrap()
                {
                    (
                        CoinInfo::from_write_resource(write_resource, txn_version, txn_timestamp)
                            .unwrap(),
                        CoinBalance::from_write_resource(
                            write_resource,
                            txn_version,
                            txn_timestamp,
                        )
                        .unwrap(),
                    )
                } else {
                    (None, None)
                };

            let maybe_coin_supply = if let WriteSetChangeEnum::WriteTableItem(table_item) =
                wsc.change.as_ref().unwrap()
            {
                CoinSupply::from_write_table_item(table_item, txn_version, txn_timestamp, txn_epoch)
                    .unwrap()
            } else {
                None
            };

            if let Some(coin_info) = maybe_coin_info {
                coin_infos.insert(coin_info.coin_type.clone(), coin_info);
            }
            if let Some((coin_balance, current_coin_balance, event_to_coin_type)) =
                maybe_coin_balance_data
            {
                current_coin_balances.insert(
                    (
                        coin_balance.owner_address.clone(),
                        coin_balance.coin_type.clone(),
                    ),
                    current_coin_balance,
                );
                coin_balances.push(coin_balance);
                all_event_to_coin_type.extend(event_to_coin_type);
            }
            if let Some(coin_supply) = maybe_coin_supply {
                all_coin_supply.push(coin_supply);
            }
        }
        for (index, event) in events.iter().enumerate() {
            let event_type = event.type_str.clone();
            if let Some(parsed_event) =
                CoinEvent::from_event(event_type.as_str(), &event.data, txn_version).unwrap()
            {
                coin_activities.push(Self::from_parsed_event(
                    &event_type,
                    event,
                    &parsed_event,
                    txn_version,
                    &all_event_to_coin_type,
                    block_height,
                    &entry_function_id_str,
                    txn_timestamp,
                    index as i64,
                ));
            };
        }
        (
            coin_activities,
            coin_balances,
            coin_infos,
            current_coin_balances,
            all_coin_supply,
        )
    }

    fn from_parsed_event(
        event_type: &str,
        event: &EventPB,
        coin_event: &CoinEvent,
        txn_version: i64,
        event_to_coin_type: &EventToCoinType,
        block_height: i64,
        entry_function_id_str: &Option<String>,
        transaction_timestamp: chrono::NaiveDateTime,
        event_index: i64,
    ) -> Self {
        let amount = match coin_event {
            CoinEvent::WithdrawCoinEvent(inner) => inner.amount.clone(),
            CoinEvent::DepositCoinEvent(inner) => inner.amount.clone(),
        };
        let event_move_guid = EventGuidResource {
            addr: standardize_address(event.key.as_ref().unwrap().account_address.as_str()),
            creation_num: event.key.as_ref().unwrap().creation_number as i64,
        };
        let coin_type =
            event_to_coin_type
                .get(&event_move_guid)
                .unwrap_or_else(|| {
                    panic!(
                        "Could not find event in resources (CoinStore), version: {}, event guid: {:?}, mapping: {:?}",
                        txn_version, event_move_guid, event_to_coin_type
                    )
                }).clone();

        Self {
            transaction_version: txn_version,
            event_account_address: standardize_address(
                &event.key.as_ref().unwrap().account_address,
            ),
            event_creation_number: event.key.as_ref().unwrap().creation_number as i64,
            event_sequence_number: event.sequence_number as i64,
            owner_address: standardize_address(&event.key.as_ref().unwrap().account_address),
            coin_type,
            amount,
            activity_type: event_type.to_string(),
            is_gas_fee: false,
            is_transaction_success: true,
            entry_function_id_str: entry_function_id_str.clone(),
            block_height,
            transaction_timestamp,
            event_index: Some(event_index),
            gas_fee_payer_address: None,
            storage_refund_amount: BigDecimal::zero(),
        }
    }

    pub fn get_gas_event(
        txn_info: &TransactionInfo,
        user_transaction_request: &UserTransactionRequest,
        entry_function_id_str: &Option<String>,
        transaction_version: i64,
        transaction_timestamp: chrono::NaiveDateTime,
        block_height: i64,
        fee_statement: Option<FeeStatement>,
    ) -> Self {
        let aptos_coin_burned =
            BigDecimal::from(txn_info.gas_used * user_transaction_request.gas_unit_price);
        let signature = user_transaction_request
            .signature
            .as_ref()
            .unwrap_or_else(|| {
                tracing::error!(
                    transaction_version = transaction_version,
                    "User transaction must have signature"
                );
                panic!("User transaction must have signature")
            });
        let gas_fee_payer_address =
            Signature::get_fee_payer_address(signature, transaction_version);

        Self {
            transaction_version,
            event_account_address: standardize_address(
                &user_transaction_request.sender.to_string(),
            ),
            event_creation_number: BURN_GAS_EVENT_CREATION_NUM,
            event_sequence_number: user_transaction_request.sequence_number as i64,
            owner_address: standardize_address(&user_transaction_request.sender.to_string()),
            coin_type: APTOS_COIN_TYPE_STR.to_string(),
            amount: aptos_coin_burned,
            activity_type: GAS_FEE_EVENT.to_string(),
            is_gas_fee: true,
            is_transaction_success: txn_info.success,
            entry_function_id_str: entry_function_id_str.clone(),
            block_height,
            transaction_timestamp,
            event_index: Some(BURN_GAS_EVENT_INDEX),
            gas_fee_payer_address,
            storage_refund_amount: fee_statement
                .map(|fs| u64_to_bigdecimal(fs.storage_fee_refund_octas))
                .unwrap_or(BigDecimal::zero()),
        }
    }
}<|MERGE_RESOLUTION|>--- conflicted
+++ resolved
@@ -24,14 +24,10 @@
     },
     processors::coin_processor::APTOS_COIN_TYPE_STR,
     schema::coin_activities,
-<<<<<<< HEAD
-    utils::util::{get_entry_function_from_user_request, standardize_address, u64_to_bigdecimal},
-=======
     utils::{
         counters::PROCESSOR_UNKNOWN_TYPE_COUNT,
         util::{get_entry_function_from_user_request, standardize_address, u64_to_bigdecimal},
     },
->>>>>>> 4450f161
 };
 use ahash::AHashMap;
 use aptos_protos::transaction::v1::{
@@ -42,14 +38,8 @@
 use chrono::NaiveDateTime;
 use field_count::FieldCount;
 use serde::{Deserialize, Serialize};
-<<<<<<< HEAD
-use std::collections::HashMap;
-
-#[derive(Debug, Deserialize, FieldCount, Identifiable, Insertable, Serialize)]
-=======
 
 #[derive(Clone, Debug, Deserialize, FieldCount, Identifiable, Insertable, Serialize)]
->>>>>>> 4450f161
 #[diesel(primary_key(
     transaction_version,
     event_account_address,
