--- conflicted
+++ resolved
@@ -6,8 +6,4 @@
 pub mod move_resources;
 pub mod move_tables;
 pub mod transactions;
-<<<<<<< HEAD
-pub mod v2_objects;
-=======
->>>>>>> 4450f161
 pub mod write_set_changes;