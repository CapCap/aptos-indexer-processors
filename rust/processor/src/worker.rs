// Copyright © Aptos Foundation
// SPDX-License-Identifier: Apache-2.0

use crate::{
    config::IndexerGrpcHttp2Config,
    grpc_stream::TransactionsPBResponse,
    models::{ledger_info::LedgerInfo, processor_status::ProcessorStatusQuery},
    processors::{
        account_transactions_processor::AccountTransactionsProcessor, ans_processor::AnsProcessor,
        coin_processor::CoinProcessor, default_processor::DefaultProcessor,
        econia_processor::EconiaTransactionProcessor,
        events_processor::EventsProcessor, fungible_asset_processor::FungibleAssetProcessor,
        monitoring_processor::MonitoringProcessor, nft_metadata_processor::NftMetadataProcessor,
        objects_processor::ObjectsProcessor, stake_processor::StakeProcessor,
        token_processor::TokenProcessor, token_v2_processor::TokenV2Processor,
        transaction_metadata_processor::TransactionMetadataProcessor,
        user_transaction_processor::UserTransactionProcessor, ProcessingResult, Processor,
        ProcessorConfig, ProcessorTrait,
    },
    schema::ledger_infos,
    transaction_filter::TransactionFilter,
    utils::{
        counters::{
            ProcessorStep, GRPC_LATENCY_BY_PROCESSOR_IN_SECS, LATEST_PROCESSED_VERSION,
            NUM_TRANSACTIONS_PROCESSED_COUNT, PB_CHANNEL_FETCH_WAIT_TIME_SECS,
            PROCESSED_BYTES_COUNT, PROCESSOR_DATA_PROCESSED_LATENCY_IN_SECS,
            PROCESSOR_DATA_RECEIVED_LATENCY_IN_SECS, PROCESSOR_ERRORS_COUNT,
            PROCESSOR_INVOCATIONS_COUNT, PROCESSOR_SUCCESSES_COUNT,
            SINGLE_BATCH_DB_INSERTION_TIME_IN_SECS, SINGLE_BATCH_PARSING_TIME_IN_SECS,
            SINGLE_BATCH_PROCESSING_TIME_IN_SECS, TRANSACTION_UNIX_TIMESTAMP,
        },
<<<<<<< HEAD
        database::{execute_with_better_error, new_db_pool, PgDbPool},
=======
        database::{execute_with_better_error_conn, new_db_pool, run_pending_migrations, PgDbPool},
>>>>>>> 6488e56b
        util::{time_diff_since_pb_timestamp_in_secs, timestamp_to_iso, timestamp_to_unixtime},
    },
};
use ahash::AHashMap;
use anyhow::{Context, Result};
use aptos_moving_average::MovingAverage;
use tokio::task::JoinHandle;
use tracing::{debug, error, info};
use url::Url;

// this is how large the fetch queue should be. Each bucket should have a max of 80MB or so, so a batch
// of 50 means that we could potentially have at least 4.8GB of data in memory at any given time and that we should provision
// machines accordingly.
pub const BUFFER_SIZE: usize = 100;
pub const PROCESSOR_SERVICE_TYPE: &str = "processor";

pub struct Worker {
    pub db_pool: PgDbPool,
    pub processor_config: ProcessorConfig,
    pub postgres_connection_string: String,
    pub indexer_grpc_data_service_address: Url,
    pub grpc_http2_config: IndexerGrpcHttp2Config,
    pub auth_token: String,
    pub starting_version: Option<u64>,
    pub ending_version: Option<u64>,
    pub number_concurrent_processing_tasks: usize,
    pub gap_detection_batch_size: u64,
    pub grpc_chain_id: Option<u64>,
    pub pb_channel_txn_chunk_size: usize,
    pub per_table_chunk_sizes: AHashMap<String, usize>,
    pub enable_verbose_logging: Option<bool>,
    pub transaction_filter: TransactionFilter,
    pub grpc_response_item_timeout_in_secs: u64,
}

impl Worker {
    #[allow(clippy::too_many_arguments)]
    pub async fn new(
        processor_config: ProcessorConfig,
        postgres_connection_string: String,
        indexer_grpc_data_service_address: Url,
        grpc_http2_config: IndexerGrpcHttp2Config,
        auth_token: String,
        starting_version: Option<u64>,
        ending_version: Option<u64>,
        number_concurrent_processing_tasks: Option<usize>,
        db_pool_size: Option<u32>,
        gap_detection_batch_size: u64,
        // The number of transactions per protobuf batch
        pb_channel_txn_chunk_size: usize,
        per_table_chunk_sizes: AHashMap<String, usize>,
        enable_verbose_logging: Option<bool>,
        transaction_filter: TransactionFilter,
        grpc_response_item_timeout_in_secs: u64,
    ) -> Result<Self> {
        let processor_name = processor_config.name();
        info!(processor_name = processor_name, "[Parser] Kicking off");

        info!(
            processor_name = processor_name,
            service_type = PROCESSOR_SERVICE_TYPE,
            "[Parser] Creating connection pool"
        );
        let conn_pool = new_db_pool(&postgres_connection_string, db_pool_size)
            .await
            .context("Failed to create connection pool")?;
        info!(
            processor_name = processor_name,
            service_type = PROCESSOR_SERVICE_TYPE,
            "[Parser] Finish creating the connection pool"
        );
        let number_concurrent_processing_tasks = number_concurrent_processing_tasks.unwrap_or(10);
        Ok(Self {
            db_pool: conn_pool,
            processor_config,
            postgres_connection_string,
            indexer_grpc_data_service_address,
            grpc_http2_config,
            starting_version,
            ending_version,
            auth_token,
            number_concurrent_processing_tasks,
            gap_detection_batch_size,
            grpc_chain_id: None,
            pb_channel_txn_chunk_size,
            per_table_chunk_sizes,
            enable_verbose_logging,
            transaction_filter,
            grpc_response_item_timeout_in_secs,
        })
    }

    /// This is the main logic of the processor. We will do a few large parts:
    /// 1. Connect to GRPC and handling all the stuff before starting the stream such as diesel migration
    /// 2. Start a thread specifically to fetch data from GRPC. We will keep a buffer of X batches of transactions
    /// 3. Start a loop to consume from the buffer. We will have Y threads to process the transactions in parallel. (Y should be less than X for obvious reasons)
    ///   * Note that the batches will be sequential so we won't have problems with gaps
    /// 4. We will keep track of the last processed version and monitoring things like TPS
    pub async fn run(&mut self) {
        let processor_name = self.processor_config.name();
        info!(
            processor_name = processor_name,
            service_type = PROCESSOR_SERVICE_TYPE,
            "[Parser] Running migrations"
        );
        let migration_time = std::time::Instant::now();
        info!(
            processor_name = processor_name,
            service_type = PROCESSOR_SERVICE_TYPE,
            duration_in_secs = migration_time.elapsed().as_secs_f64(),
            "[Parser] Finished migrations"
        );

        let starting_version_from_db = self
            .get_start_version()
            .await
            .expect("[Parser] Database error when getting starting version")
            .unwrap_or_else(|| {
                info!(
                    processor_name = processor_name,
                    service_type = PROCESSOR_SERVICE_TYPE,
                    "[Parser] No starting version from db so starting from version 0"
                );
                0
            });

        let starting_version = self.starting_version.unwrap_or(starting_version_from_db);

        info!(
            processor_name = processor_name,
            service_type = PROCESSOR_SERVICE_TYPE,
            stream_address = self.indexer_grpc_data_service_address.to_string(),
            final_start_version = starting_version,
            start_version_from_config = self.starting_version,
            start_version_from_db = starting_version_from_db,
            "[Parser] Building processor",
        );

        let concurrent_tasks = self.number_concurrent_processing_tasks;

        // get the chain id
        let chain_id = crate::grpc_stream::get_chain_id(
            self.indexer_grpc_data_service_address.clone(),
            self.grpc_http2_config.grpc_http2_ping_interval_in_secs(),
            self.grpc_http2_config.grpc_http2_ping_timeout_in_secs(),
            self.grpc_http2_config.grpc_connection_timeout_secs(),
            self.auth_token.clone(),
            processor_name.to_string(),
        )
        .await;
        self.check_or_update_chain_id(chain_id as i64)
            .await
            .unwrap();

        self.grpc_chain_id = Some(chain_id);

        let ending_version = self.ending_version;
        let indexer_grpc_data_service_address = self.indexer_grpc_data_service_address.clone();
        let indexer_grpc_http2_ping_interval =
            self.grpc_http2_config.grpc_http2_ping_interval_in_secs();
        let indexer_grpc_http2_ping_timeout =
            self.grpc_http2_config.grpc_http2_ping_timeout_in_secs();
        let indexer_grpc_reconnection_timeout_secs =
            self.grpc_http2_config.grpc_connection_timeout_secs();
        let pb_channel_txn_chunk_size = self.pb_channel_txn_chunk_size;

        // Create a transaction fetcher thread that will continuously fetch transactions from the GRPC stream
        // and write into a channel
        // TODO: change channel size based on number_concurrent_processing_tasks
        let (tx, receiver) = kanal::bounded_async::<TransactionsPBResponse>(BUFFER_SIZE);
        let request_ending_version = self.ending_version;
        let auth_token = self.auth_token.clone();
        let transaction_filter = self.transaction_filter.clone();
        let grpc_response_item_timeout =
            std::time::Duration::from_secs(self.grpc_response_item_timeout_in_secs);
        let fetcher_task = tokio::spawn(async move {
            info!(
                processor_name = processor_name,
                service_type = PROCESSOR_SERVICE_TYPE,
                end_version = ending_version,
                start_version = starting_version,
                "[Parser] Starting fetcher thread"
            );

            crate::grpc_stream::create_fetcher_loop(
                tx.clone(),
                indexer_grpc_data_service_address.clone(),
                indexer_grpc_http2_ping_interval,
                indexer_grpc_http2_ping_timeout,
                indexer_grpc_reconnection_timeout_secs,
                grpc_response_item_timeout,
                starting_version,
                request_ending_version,
                auth_token.clone(),
                processor_name.to_string(),
                transaction_filter,
                pb_channel_txn_chunk_size,
            )
            .await
        });

        // Create a gap detector task that will panic if there is a gap in the processing
        let (gap_detector_sender, gap_detector_receiver) =
            kanal::bounded_async::<ProcessingResult>(BUFFER_SIZE);
        let gap_detection_batch_size = self.gap_detection_batch_size;
        let processor = build_processor(
            &self.processor_config,
            self.per_table_chunk_sizes.clone(),
            self.db_pool.clone(),
        );
        tokio::spawn(async move {
            crate::gap_detector::create_gap_detector_status_tracker_loop(
                gap_detector_receiver,
                processor,
                starting_version,
                gap_detection_batch_size,
            )
            .await;
        });

        // This is the consumer side of the channel. These are the major states:
        // 1. We're backfilling so we should expect many concurrent threads to process transactions
        // 2. We're caught up so we should expect a single thread to process transactions
        // 3. We have received either an empty batch or a batch with a gap. We should panic.
        // 4. We have not received anything in X seconds, we should panic.
        // 5. If it's the wrong chain, panic.

        info!(
            processor_name = processor_name,
            service_type = PROCESSOR_SERVICE_TYPE,
            stream_address = self.indexer_grpc_data_service_address.as_str(),
            concurrent_tasks,
            "[Parser] Spawning concurrent parallel processor tasks",
        );

        let mut processor_tasks = vec![fetcher_task];
        for task_index in 0..concurrent_tasks {
            let join_handle = self
                .launch_processor_task(task_index, receiver.clone(), gap_detector_sender.clone())
                .await;
            processor_tasks.push(join_handle);
        }

        info!(
            processor_name = processor_name,
            service_type = PROCESSOR_SERVICE_TYPE,
            stream_address = self.indexer_grpc_data_service_address.as_str(),
            concurrent_tasks,
            "[Parser] Processor tasks spawned",
        );

        // Await the processor tasks: this is forever
        futures::future::try_join_all(processor_tasks)
            .await
            .expect("[Processor] Processor tasks have died");
    }

    async fn launch_processor_task(
        &self,
        task_index: usize,
        receiver: kanal::AsyncReceiver<TransactionsPBResponse>,
        gap_detector_sender: kanal::AsyncSender<ProcessingResult>,
    ) -> JoinHandle<()> {
        let processor_name = self.processor_config.name();
        let stream_address = self.indexer_grpc_data_service_address.to_string();
        let receiver_clone = receiver.clone();
        let auth_token = self.auth_token.clone();

        // Build the processor based on the config.
        let processor = build_processor(
            &self.processor_config,
            self.per_table_chunk_sizes.clone(),
            self.db_pool.clone(),
        );

        let concurrent_tasks = self.number_concurrent_processing_tasks;

        let chain_id = self
            .grpc_chain_id
            .expect("GRPC chain ID has not been fetched yet!");
        tokio::spawn(async move {
            let task_index_str = task_index.to_string();
            let step = ProcessorStep::ProcessedBatch.get_step();
            let label = ProcessorStep::ProcessedBatch.get_label();
            let mut ma = MovingAverage::new(3000);

            loop {
                let txn_channel_fetch_latency = std::time::Instant::now();

                match fetch_transactions(
                    processor_name,
                    &stream_address,
                    receiver_clone.clone(),
                    task_index,
                )
                .await
                {
                    // Fetched transactions from channel
                    Ok(transactions_pb) => {
                        let size_in_bytes = transactions_pb.size_in_bytes as f64;
                        let first_txn_version = transactions_pb
                            .transactions
                            .first()
                            .map(|t| t.version)
                            .unwrap_or_default();
                        let batch_first_txn_version = transactions_pb.start_version;
                        let last_txn_version = transactions_pb
                            .transactions
                            .last()
                            .map(|t| t.version)
                            .unwrap_or_default();
                        let batch_last_txn_version = transactions_pb.end_version;
                        let start_txn_timestamp = transactions_pb.start_txn_timestamp.clone();
                        let end_txn_timestamp = transactions_pb.end_txn_timestamp.clone();

                        let start_txn_timestamp_unix = start_txn_timestamp
                            .as_ref()
                            .map(timestamp_to_unixtime)
                            .unwrap_or_default();
                        let start_txn_timestamp_iso = start_txn_timestamp
                            .as_ref()
                            .map(timestamp_to_iso)
                            .unwrap_or_default();
                        let end_txn_timestamp_iso = end_txn_timestamp
                            .as_ref()
                            .map(timestamp_to_iso)
                            .unwrap_or_default();

                        let txn_channel_fetch_latency_sec =
                            txn_channel_fetch_latency.elapsed().as_secs_f64();

                        debug!(
                            processor_name = processor_name,
                            service_type = PROCESSOR_SERVICE_TYPE,
                            start_version = batch_first_txn_version,
                            end_version = batch_last_txn_version,
                            num_of_transactions =
                                (batch_last_txn_version - batch_first_txn_version) as i64 + 1,
                            size_in_bytes,
                            task_index,
                            duration_in_secs = txn_channel_fetch_latency_sec,
                            tps = (batch_last_txn_version as f64 - batch_first_txn_version as f64)
                                / txn_channel_fetch_latency_sec,
                            bytes_per_sec = size_in_bytes / txn_channel_fetch_latency_sec,
                            "[Parser][T#{}] Successfully fetched transactions from channel.",
                            task_index
                        );

                        // Ensure chain_id has not changed
                        if transactions_pb.chain_id != chain_id {
                            error!(
                                processor_name = processor_name,
                                stream_address = stream_address.as_str(),
                                chain_id = transactions_pb.chain_id,
                                existing_id = chain_id,
                                task_index,
                                "[Parser][T#{}] Stream somehow changed chain id!",
                                task_index
                            );
                            panic!(
                                "[Parser][T#{}] Stream somehow changed chain id!",
                                task_index
                            );
                        }

                        let processing_time = std::time::Instant::now();

                        let res = do_processor(
                            transactions_pb,
                            &processor,
                            chain_id,
                            processor_name,
                            &auth_token,
                            false, // enable_verbose_logging
                        )
                        .await;

                        let processing_result = match res {
                            Ok(versions) => {
                                PROCESSOR_SUCCESSES_COUNT
                                    .with_label_values(&[processor_name])
                                    .inc();
                                versions
                            },
                            Err(e) => {
                                error!(
                                    processor_name = processor_name,
                                    stream_address = stream_address.as_str(),
                                    error = ?e,
                                    task_index,
                                    "[Parser][T#{}] Error processing transactions", task_index
                                );
                                PROCESSOR_ERRORS_COUNT
                                    .with_label_values(&[processor_name])
                                    .inc();
                                panic!(
                                    "[Parser][T#{}] Error processing '{:}' transactions: {:?}",
                                    task_index, processor_name, e
                                );
                            },
                        };

                        let processing_time = processing_time.elapsed().as_secs_f64();

                        // We've processed things: do some data and metrics

                        ma.tick_now((last_txn_version - first_txn_version) + 1);
                        let tps = ma.avg().ceil() as u64;

                        let num_processed = (last_txn_version - first_txn_version) + 1;

                        debug!(
                            processor_name = processor_name,
                            service_type = PROCESSOR_SERVICE_TYPE,
                            first_txn_version,
                            batch_first_txn_version,
                            last_txn_version,
                            batch_last_txn_version,
                            start_txn_timestamp_iso,
                            end_txn_timestamp_iso,
                            num_of_transactions = num_processed,
                            concurrent_tasks,
                            task_index,
                            size_in_bytes,
                            processing_duration_in_secs =
                                processing_result.processing_duration_in_secs,
                            db_insertion_duration_in_secs =
                                processing_result.db_insertion_duration_in_secs,
                            duration_in_secs = processing_time,
                            tps = tps,
                            bytes_per_sec = size_in_bytes / processing_time,
                            step = &step,
                            "{}",
                            label,
                        );

                        // TODO: For these three, do an atomic thing, or ideally move to an async metrics collector!
                        GRPC_LATENCY_BY_PROCESSOR_IN_SECS
                            .with_label_values(&[processor_name, &task_index_str])
                            .set(time_diff_since_pb_timestamp_in_secs(
                                end_txn_timestamp.as_ref().unwrap(),
                            ));
                        LATEST_PROCESSED_VERSION
                            .with_label_values(&[processor_name, step, label, &task_index_str])
                            .set(last_txn_version as i64);
                        TRANSACTION_UNIX_TIMESTAMP
                            .with_label_values(&[processor_name, step, label, &task_index_str])
                            .set(start_txn_timestamp_unix);

                        // Single batch metrics
                        PROCESSED_BYTES_COUNT
                            .with_label_values(&[processor_name, step, label, &task_index_str])
                            .inc_by(size_in_bytes as u64);
                        NUM_TRANSACTIONS_PROCESSED_COUNT
                            .with_label_values(&[processor_name, step, label, &task_index_str])
                            .inc_by(num_processed);

                        SINGLE_BATCH_PROCESSING_TIME_IN_SECS
                            .with_label_values(&[processor_name, &task_index_str])
                            .set(processing_time);
                        SINGLE_BATCH_PARSING_TIME_IN_SECS
                            .with_label_values(&[processor_name, &task_index_str])
                            .set(processing_result.processing_duration_in_secs);
                        SINGLE_BATCH_DB_INSERTION_TIME_IN_SECS
                            .with_label_values(&[processor_name, &task_index_str])
                            .set(processing_result.db_insertion_duration_in_secs);

                        // Send the result to the gap detector
                        gap_detector_sender
                            .send(processing_result)
                            .await
                            .expect("[Parser] Failed to send versions to gap detector");
                    },
                    // Could not fetch transactions from channel. This happens when there are
                    // no more transactions to fetch and the channel is closed.
                    Err(e) => {
                        error!(
                            processor_name = processor_name,
                            stream_address = stream_address.as_str(),
                            error = ?e,
                            task_index,
                            "[Parser][T#{}] Consumer thread exiting fetching loop", task_index
                        );
                        break;
                    },
                }
            }
        })
    }

    // For the normal processor build we just use standard Diesel with the postgres
    // feature enabled (which uses libpq under the hood, hence why we named the feature
    // this way).
    #[cfg(feature = "libpq")]
    async fn run_migrations(&self) {
        use crate::diesel::Connection;
        use diesel::pg::PgConnection;

        info!("Running migrations: {:?}", self.postgres_connection_string);
        let mut conn =
            PgConnection::establish(&self.postgres_connection_string).expect("migrations failed!");
        run_pending_migrations(&mut conn);
    }

<<<<<<< HEAD
=======
    // If the libpq feature isn't enabled, we use diesel async instead. This is used by
    // the CLI for the local testnet, where we cannot tolerate the libpq dependency.
    #[cfg(not(feature = "libpq"))]
    async fn run_migrations(&self) {
        use diesel_async::async_connection_wrapper::AsyncConnectionWrapper;

        info!("Running migrations: {:?}", self.postgres_connection_string);
        let conn = self
            .db_pool
            // We need to use this since AsyncConnectionWrapper doesn't know how to
            // work with a pooled connection.
            .dedicated_connection()
            .await
            .expect("[Parser] Failed to get connection");
        // We use spawn_blocking since run_pending_migrations is a blocking function.
        tokio::task::spawn_blocking(move || {
            // This lets us use the connection like a normal diesel connection. See more:
            // https://docs.rs/diesel-async/latest/diesel_async/async_connection_wrapper/type.AsyncConnectionWrapper.html
            let mut conn: AsyncConnectionWrapper<diesel_async::AsyncPgConnection> =
                AsyncConnectionWrapper::from(conn);
            run_pending_migrations(&mut conn);
        })
        .await
        .expect("[Parser] Failed to run migrations");
    }

>>>>>>> 6488e56b
    /// Gets the start version for the processor. If not found, start from 0.
    pub async fn get_start_version(&self) -> Result<Option<u64>> {
        let mut conn = self.db_pool.get().await?;

        match ProcessorStatusQuery::get_by_processor(self.processor_config.name(), &mut conn)
            .await?
        {
            Some(status) => Ok(Some(status.last_success_version as u64 + 1)),
            None => Ok(None),
        }
    }

    /// Verify the chain id from GRPC against the database.
    pub async fn check_or_update_chain_id(&self, grpc_chain_id: i64) -> Result<u64> {
        let processor_name = self.processor_config.name();
        info!(
            processor_name = processor_name,
            "[Parser] Checking if chain id is correct"
        );
        let mut conn = self.db_pool.get().await?;

        let maybe_existing_chain_id = LedgerInfo::get(&mut conn).await?.map(|li| li.chain_id);

        match maybe_existing_chain_id {
            Some(chain_id) => {
                anyhow::ensure!(chain_id == grpc_chain_id, "[Parser] Wrong chain detected! Trying to index chain {} now but existing data is for chain {}", grpc_chain_id, chain_id);
                info!(
                    processor_name = processor_name,
                    chain_id = chain_id,
                    "[Parser] Chain id matches! Continue to index...",
                );
                Ok(chain_id as u64)
            },
            None => {
                info!(
                    processor_name = processor_name,
                    chain_id = grpc_chain_id,
                    "[Parser] Adding chain id to db, continue to index..."
                );
                execute_with_better_error_conn(
                    &mut conn,
                    diesel::insert_into(ledger_infos::table)
                        .values(LedgerInfo {
                            chain_id: grpc_chain_id,
                        })
                        .on_conflict_do_nothing(),
                    None,
                )
                .await
                .context("[Parser] Error updating chain_id!")
                .map(|_| grpc_chain_id as u64)
            },
        }
    }
}

async fn fetch_transactions(
    processor_name: &str,
    stream_address: &str,
    receiver: kanal::AsyncReceiver<TransactionsPBResponse>,
    task_index: usize,
) -> Result<TransactionsPBResponse> {
    let pb_channel_fetch_time = std::time::Instant::now();
    let txn_pb_res = receiver.recv().await;
    // Track how much time this task spent waiting for a pb bundle
    PB_CHANNEL_FETCH_WAIT_TIME_SECS
        .with_label_values(&[processor_name, &task_index.to_string()])
        .set(pb_channel_fetch_time.elapsed().as_secs_f64());

    match txn_pb_res {
        Ok(txn_pb) => Ok(txn_pb),
        Err(_e) => {
            error!(
                processor_name = processor_name,
                service_type = PROCESSOR_SERVICE_TYPE,
                stream_address = stream_address,
                "[Parser][T#{}] Consumer thread receiver channel closed.",
                task_index
            );
            Err(anyhow::anyhow!(
                "[Parser][T#{}] Consumer thread receiver channel closed.",
                task_index
            ))
        },
    }
}

pub async fn do_processor(
    transactions_pb: TransactionsPBResponse,
    processor: &Processor,
    db_chain_id: u64,
    processor_name: &str,
    auth_token: &str,
    enable_verbose_logging: bool,
) -> Result<ProcessingResult> {
    // We use the value passed from the `transactions_pb` as it may have been filtered
    let start_version = transactions_pb.start_version;
    let end_version = transactions_pb.end_version;

    // Fake this as it's possible we have filtered out all of the txns in this batch
    if transactions_pb.transactions.is_empty() {
        return Ok(ProcessingResult {
            start_version,
            end_version,
            processing_duration_in_secs: 0.0,
            db_insertion_duration_in_secs: 0.0,
            last_transaction_timestamp: transactions_pb.end_txn_timestamp,
        });
    }

    let txn_time = transactions_pb.start_txn_timestamp;

    if let Some(ref t) = txn_time {
        PROCESSOR_DATA_RECEIVED_LATENCY_IN_SECS
            .with_label_values(&[auth_token, processor_name])
            .set(time_diff_since_pb_timestamp_in_secs(t));
    }
    PROCESSOR_INVOCATIONS_COUNT
        .with_label_values(&[processor_name])
        .inc();

    if enable_verbose_logging {
        info!(
            processor_name = processor_name,
            service_type = PROCESSOR_SERVICE_TYPE,
            start_version,
            end_version,
            size_in_bytes = transactions_pb.size_in_bytes,
            "[Parser] Started processing one batch of transactions"
        );
    }

    let processed_result = processor
        .process_transactions(
            transactions_pb.transactions,
            start_version,
            end_version,
            Some(db_chain_id),
        )
        .await;

    if let Some(ref t) = txn_time {
        PROCESSOR_DATA_PROCESSED_LATENCY_IN_SECS
            .with_label_values(&[auth_token, processor_name])
            .set(time_diff_since_pb_timestamp_in_secs(t));
    }

    processed_result
}

/// Given a config and a db pool, build a concrete instance of a processor.
// As time goes on there might be other things that we need to provide to certain
// processors. As that happens we can revist whether this function (which tends to
// couple processors together based on their args) makes sense.
// TODO: This is not particularly easily extensible; better to refactor to use a trait, and then share one extensible config model (allowing for only one arity)
pub fn build_processor(
    config: &ProcessorConfig,
    per_table_chunk_sizes: AHashMap<String, usize>,
    db_pool: PgDbPool,
) -> Processor {
    match config {
        ProcessorConfig::AccountTransactionsProcessor => Processor::from(
            AccountTransactionsProcessor::new(db_pool, per_table_chunk_sizes),
        ),
        ProcessorConfig::AnsProcessor(config) => Processor::from(AnsProcessor::new(
            db_pool,
            config.clone(),
            per_table_chunk_sizes,
        )),
        ProcessorConfig::CoinProcessor => {
            Processor::from(CoinProcessor::new(db_pool, per_table_chunk_sizes))
        },
        ProcessorConfig::DefaultProcessor => {
            Processor::from(DefaultProcessor::new(db_pool, per_table_chunk_sizes))
        },
        ProcessorConfig::EventsProcessor => {
            Processor::from(EventsProcessor::new(db_pool, per_table_chunk_sizes))
        },
<<<<<<< HEAD
        ProcessorConfig::CoinProcessor => Processor::from(CoinProcessor::new(db_pool)),
        ProcessorConfig::DefaultProcessor => Processor::from(DefaultProcessor::new(db_pool)),
        ProcessorConfig::EconiaTransactionProcessor(config) => Processor::from(EconiaTransactionProcessor::new(
            db_pool,
            config.clone(),
        )),
        ProcessorConfig::EventsProcessor => Processor::from(EventsProcessor::new(db_pool)),
=======
>>>>>>> 6488e56b
        ProcessorConfig::FungibleAssetProcessor => {
            Processor::from(FungibleAssetProcessor::new(db_pool, per_table_chunk_sizes))
        },
        ProcessorConfig::MonitoringProcessor => Processor::from(MonitoringProcessor::new(db_pool)),
        ProcessorConfig::NftMetadataProcessor(config) => {
            Processor::from(NftMetadataProcessor::new(db_pool, config.clone()))
        },
        ProcessorConfig::ObjectsProcessor(config) => Processor::from(ObjectsProcessor::new(
            db_pool,
            config.clone(),
            per_table_chunk_sizes,
        )),
        ProcessorConfig::StakeProcessor(config) => Processor::from(StakeProcessor::new(
            db_pool,
            config.clone(),
            per_table_chunk_sizes,
        )),
        ProcessorConfig::TokenProcessor(config) => Processor::from(TokenProcessor::new(
            db_pool,
            config.clone(),
            per_table_chunk_sizes,
        )),
        ProcessorConfig::TokenV2Processor(config) => Processor::from(TokenV2Processor::new(
            db_pool,
            config.clone(),
            per_table_chunk_sizes,
        )),
        ProcessorConfig::TransactionMetadataProcessor => Processor::from(
            TransactionMetadataProcessor::new(db_pool, per_table_chunk_sizes),
        ),
        ProcessorConfig::UserTransactionProcessor => Processor::from(
            UserTransactionProcessor::new(db_pool, per_table_chunk_sizes),
        ),
    }
}<|MERGE_RESOLUTION|>--- conflicted
+++ resolved
@@ -29,11 +29,7 @@
             SINGLE_BATCH_DB_INSERTION_TIME_IN_SECS, SINGLE_BATCH_PARSING_TIME_IN_SECS,
             SINGLE_BATCH_PROCESSING_TIME_IN_SECS, TRANSACTION_UNIX_TIMESTAMP,
         },
-<<<<<<< HEAD
-        database::{execute_with_better_error, new_db_pool, PgDbPool},
-=======
         database::{execute_with_better_error_conn, new_db_pool, run_pending_migrations, PgDbPool},
->>>>>>> 6488e56b
         util::{time_diff_since_pb_timestamp_in_secs, timestamp_to_iso, timestamp_to_unixtime},
     },
 };
@@ -538,8 +534,6 @@
         run_pending_migrations(&mut conn);
     }
 
-<<<<<<< HEAD
-=======
     // If the libpq feature isn't enabled, we use diesel async instead. This is used by
     // the CLI for the local testnet, where we cannot tolerate the libpq dependency.
     #[cfg(not(feature = "libpq"))]
@@ -566,7 +560,6 @@
         .expect("[Parser] Failed to run migrations");
     }
 
->>>>>>> 6488e56b
     /// Gets the start version for the processor. If not found, start from 0.
     pub async fn get_start_version(&self) -> Result<Option<u64>> {
         let mut conn = self.db_pool.get().await?;
@@ -742,19 +735,13 @@
         ProcessorConfig::DefaultProcessor => {
             Processor::from(DefaultProcessor::new(db_pool, per_table_chunk_sizes))
         },
-        ProcessorConfig::EventsProcessor => {
-            Processor::from(EventsProcessor::new(db_pool, per_table_chunk_sizes))
-        },
-<<<<<<< HEAD
-        ProcessorConfig::CoinProcessor => Processor::from(CoinProcessor::new(db_pool)),
-        ProcessorConfig::DefaultProcessor => Processor::from(DefaultProcessor::new(db_pool)),
         ProcessorConfig::EconiaTransactionProcessor(config) => Processor::from(EconiaTransactionProcessor::new(
             db_pool,
             config.clone(),
         )),
-        ProcessorConfig::EventsProcessor => Processor::from(EventsProcessor::new(db_pool)),
-=======
->>>>>>> 6488e56b
+        ProcessorConfig::EventsProcessor => {
+            Processor::from(EventsProcessor::new(db_pool, per_table_chunk_sizes))
+        },
         ProcessorConfig::FungibleAssetProcessor => {
             Processor::from(FungibleAssetProcessor::new(db_pool, per_table_chunk_sizes))
         },
